version = 1
requires-python = ">=3.11"
resolution-markers = [
    "python_full_version < '3.12'",
    "python_full_version >= '3.12'",
]

[[package]]
name = "annotated-types"
version = "0.7.0"
source = { registry = "https://pypi.org/simple" }
sdist = { url = "https://files.pythonhosted.org/packages/ee/67/531ea369ba64dcff5ec9c3402f9f51bf748cec26dde048a2f973a4eea7f5/annotated_types-0.7.0.tar.gz", hash = "sha256:aff07c09a53a08bc8cfccb9c85b05f1aa9a2a6f23728d790723543408344ce89", size = 16081 }
wheels = [
    { url = "https://files.pythonhosted.org/packages/78/b6/6307fbef88d9b5ee7421e68d78a9f162e0da4900bc5f5793f6d3d0e34fb8/annotated_types-0.7.0-py3-none-any.whl", hash = "sha256:1f02e8b43a8fbbc3f3e0d4f0f4bfc8131bcb4eebe8849b8e5c773f3a1c582a53", size = 13643 },
]

[[package]]
name = "anyio"
version = "4.6.2.post1"
source = { registry = "https://pypi.org/simple" }
dependencies = [
    { name = "idna" },
    { name = "sniffio" },
]
sdist = { url = "https://files.pythonhosted.org/packages/9f/09/45b9b7a6d4e45c6bcb5bf61d19e3ab87df68e0601fa8c5293de3542546cc/anyio-4.6.2.post1.tar.gz", hash = "sha256:4c8bc31ccdb51c7f7bd251f51c609e038d63e34219b44aa86e47576389880b4c", size = 173422 }
wheels = [
    { url = "https://files.pythonhosted.org/packages/e4/f5/f2b75d2fc6f1a260f340f0e7c6a060f4dd2961cc16884ed851b0d18da06a/anyio-4.6.2.post1-py3-none-any.whl", hash = "sha256:6d170c36fba3bdd840c73d3868c1e777e33676a69c3a72cf0a0d5d6d8009b61d", size = 90377 },
]

[[package]]
name = "appnope"
version = "0.1.4"
source = { registry = "https://pypi.org/simple" }
sdist = { url = "https://files.pythonhosted.org/packages/35/5d/752690df9ef5b76e169e68d6a129fa6d08a7100ca7f754c89495db3c6019/appnope-0.1.4.tar.gz", hash = "sha256:1de3860566df9caf38f01f86f65e0e13e379af54f9e4bee1e66b48f2efffd1ee", size = 4170 }
wheels = [
    { url = "https://files.pythonhosted.org/packages/81/29/5ecc3a15d5a33e31b26c11426c45c501e439cb865d0bff96315d86443b78/appnope-0.1.4-py2.py3-none-any.whl", hash = "sha256:502575ee11cd7a28c0205f379b525beefebab9d161b7c964670864014ed7213c", size = 4321 },
]

[[package]]
name = "argon2-cffi"
version = "23.1.0"
source = { registry = "https://pypi.org/simple" }
dependencies = [
    { name = "argon2-cffi-bindings" },
]
sdist = { url = "https://files.pythonhosted.org/packages/31/fa/57ec2c6d16ecd2ba0cf15f3c7d1c3c2e7b5fcb83555ff56d7ab10888ec8f/argon2_cffi-23.1.0.tar.gz", hash = "sha256:879c3e79a2729ce768ebb7d36d4609e3a78a4ca2ec3a9f12286ca057e3d0db08", size = 42798 }
wheels = [
    { url = "https://files.pythonhosted.org/packages/a4/6a/e8a041599e78b6b3752da48000b14c8d1e8a04ded09c88c714ba047f34f5/argon2_cffi-23.1.0-py3-none-any.whl", hash = "sha256:c670642b78ba29641818ab2e68bd4e6a78ba53b7eff7b4c3815ae16abf91c7ea", size = 15124 },
]

[[package]]
name = "argon2-cffi-bindings"
version = "21.2.0"
source = { registry = "https://pypi.org/simple" }
dependencies = [
    { name = "cffi" },
]
sdist = { url = "https://files.pythonhosted.org/packages/b9/e9/184b8ccce6683b0aa2fbb7ba5683ea4b9c5763f1356347f1312c32e3c66e/argon2-cffi-bindings-21.2.0.tar.gz", hash = "sha256:bb89ceffa6c791807d1305ceb77dbfacc5aa499891d2c55661c6459651fc39e3", size = 1779911 }
wheels = [
    { url = "https://files.pythonhosted.org/packages/d4/13/838ce2620025e9666aa8f686431f67a29052241692a3dd1ae9d3692a89d3/argon2_cffi_bindings-21.2.0-cp36-abi3-macosx_10_9_x86_64.whl", hash = "sha256:ccb949252cb2ab3a08c02024acb77cfb179492d5701c7cbdbfd776124d4d2367", size = 29658 },
    { url = "https://files.pythonhosted.org/packages/b3/02/f7f7bb6b6af6031edb11037639c697b912e1dea2db94d436e681aea2f495/argon2_cffi_bindings-21.2.0-cp36-abi3-manylinux_2_17_aarch64.manylinux2014_aarch64.whl", hash = "sha256:9524464572e12979364b7d600abf96181d3541da11e23ddf565a32e70bd4dc0d", size = 80583 },
    { url = "https://files.pythonhosted.org/packages/ec/f7/378254e6dd7ae6f31fe40c8649eea7d4832a42243acaf0f1fff9083b2bed/argon2_cffi_bindings-21.2.0-cp36-abi3-manylinux_2_17_x86_64.manylinux2014_x86_64.whl", hash = "sha256:b746dba803a79238e925d9046a63aa26bf86ab2a2fe74ce6b009a1c3f5c8f2ae", size = 86168 },
    { url = "https://files.pythonhosted.org/packages/74/f6/4a34a37a98311ed73bb80efe422fed95f2ac25a4cacc5ae1d7ae6a144505/argon2_cffi_bindings-21.2.0-cp36-abi3-manylinux_2_5_i686.manylinux1_i686.manylinux_2_17_i686.manylinux2014_i686.whl", hash = "sha256:58ed19212051f49a523abb1dbe954337dc82d947fb6e5a0da60f7c8471a8476c", size = 82709 },
    { url = "https://files.pythonhosted.org/packages/74/2b/73d767bfdaab25484f7e7901379d5f8793cccbb86c6e0cbc4c1b96f63896/argon2_cffi_bindings-21.2.0-cp36-abi3-musllinux_1_1_aarch64.whl", hash = "sha256:bd46088725ef7f58b5a1ef7ca06647ebaf0eb4baff7d1d0d177c6cc8744abd86", size = 83613 },
    { url = "https://files.pythonhosted.org/packages/4f/fd/37f86deef67ff57c76f137a67181949c2d408077e2e3dd70c6c42912c9bf/argon2_cffi_bindings-21.2.0-cp36-abi3-musllinux_1_1_i686.whl", hash = "sha256:8cd69c07dd875537a824deec19f978e0f2078fdda07fd5c42ac29668dda5f40f", size = 84583 },
    { url = "https://files.pythonhosted.org/packages/6f/52/5a60085a3dae8fded8327a4f564223029f5f54b0cb0455a31131b5363a01/argon2_cffi_bindings-21.2.0-cp36-abi3-musllinux_1_1_x86_64.whl", hash = "sha256:f1152ac548bd5b8bcecfb0b0371f082037e47128653df2e8ba6e914d384f3c3e", size = 88475 },
    { url = "https://files.pythonhosted.org/packages/8b/95/143cd64feb24a15fa4b189a3e1e7efbaeeb00f39a51e99b26fc62fbacabd/argon2_cffi_bindings-21.2.0-cp36-abi3-win32.whl", hash = "sha256:603ca0aba86b1349b147cab91ae970c63118a0f30444d4bc80355937c950c082", size = 27698 },
    { url = "https://files.pythonhosted.org/packages/37/2c/e34e47c7dee97ba6f01a6203e0383e15b60fb85d78ac9a15cd066f6fe28b/argon2_cffi_bindings-21.2.0-cp36-abi3-win_amd64.whl", hash = "sha256:b2ef1c30440dbbcba7a5dc3e319408b59676e2e039e2ae11a8775ecf482b192f", size = 30817 },
    { url = "https://files.pythonhosted.org/packages/5a/e4/bf8034d25edaa495da3c8a3405627d2e35758e44ff6eaa7948092646fdcc/argon2_cffi_bindings-21.2.0-cp38-abi3-macosx_10_9_universal2.whl", hash = "sha256:e415e3f62c8d124ee16018e491a009937f8cf7ebf5eb430ffc5de21b900dad93", size = 53104 },
]

[[package]]
name = "arrow"
version = "1.3.0"
source = { registry = "https://pypi.org/simple" }
dependencies = [
    { name = "python-dateutil" },
    { name = "types-python-dateutil" },
]
sdist = { url = "https://files.pythonhosted.org/packages/2e/00/0f6e8fcdb23ea632c866620cc872729ff43ed91d284c866b515c6342b173/arrow-1.3.0.tar.gz", hash = "sha256:d4540617648cb5f895730f1ad8c82a65f2dad0166f57b75f3ca54759c4d67a85", size = 131960 }
wheels = [
    { url = "https://files.pythonhosted.org/packages/f8/ed/e97229a566617f2ae958a6b13e7cc0f585470eac730a73e9e82c32a3cdd2/arrow-1.3.0-py3-none-any.whl", hash = "sha256:c728b120ebc00eb84e01882a6f5e7927a53960aa990ce7dd2b10f39005a67f80", size = 66419 },
]

[[package]]
name = "asttokens"
version = "3.0.0"
source = { registry = "https://pypi.org/simple" }
sdist = { url = "https://files.pythonhosted.org/packages/4a/e7/82da0a03e7ba5141f05cce0d302e6eed121ae055e0456ca228bf693984bc/asttokens-3.0.0.tar.gz", hash = "sha256:0dcd8baa8d62b0c1d118b399b2ddba3c4aff271d0d7a9e0d4c1681c79035bbc7", size = 61978 }
wheels = [
    { url = "https://files.pythonhosted.org/packages/25/8a/c46dcc25341b5bce5472c718902eb3d38600a903b14fa6aeecef3f21a46f/asttokens-3.0.0-py3-none-any.whl", hash = "sha256:e3078351a059199dd5138cb1c706e6430c05eff2ff136af5eb4790f9d28932e2", size = 26918 },
]

[[package]]
name = "async-lru"
version = "2.0.4"
source = { registry = "https://pypi.org/simple" }
sdist = { url = "https://files.pythonhosted.org/packages/80/e2/2b4651eff771f6fd900d233e175ddc5e2be502c7eb62c0c42f975c6d36cd/async-lru-2.0.4.tar.gz", hash = "sha256:b8a59a5df60805ff63220b2a0c5b5393da5521b113cd5465a44eb037d81a5627", size = 10019 }
wheels = [
    { url = "https://files.pythonhosted.org/packages/fa/9f/3c3503693386c4b0f245eaf5ca6198e3b28879ca0a40bde6b0e319793453/async_lru-2.0.4-py3-none-any.whl", hash = "sha256:ff02944ce3c288c5be660c42dbcca0742b32c3b279d6dceda655190240b99224", size = 6111 },
]

[[package]]
name = "attrs"
version = "24.2.0"
source = { registry = "https://pypi.org/simple" }
sdist = { url = "https://files.pythonhosted.org/packages/fc/0f/aafca9af9315aee06a89ffde799a10a582fe8de76c563ee80bbcdc08b3fb/attrs-24.2.0.tar.gz", hash = "sha256:5cfb1b9148b5b086569baec03f20d7b6bf3bcacc9a42bebf87ffaaca362f6346", size = 792678 }
wheels = [
    { url = "https://files.pythonhosted.org/packages/6a/21/5b6702a7f963e95456c0de2d495f67bf5fd62840ac655dc451586d23d39a/attrs-24.2.0-py3-none-any.whl", hash = "sha256:81921eb96de3191c8258c199618104dd27ac608d9366f5e35d011eae1867ede2", size = 63001 },
]

[[package]]
name = "babel"
version = "2.16.0"
source = { registry = "https://pypi.org/simple" }
sdist = { url = "https://files.pythonhosted.org/packages/2a/74/f1bc80f23eeba13393b7222b11d95ca3af2c1e28edca18af487137eefed9/babel-2.16.0.tar.gz", hash = "sha256:d1f3554ca26605fe173f3de0c65f750f5a42f924499bf134de6423582298e316", size = 9348104 }
wheels = [
    { url = "https://files.pythonhosted.org/packages/ed/20/bc79bc575ba2e2a7f70e8a1155618bb1301eaa5132a8271373a6903f73f8/babel-2.16.0-py3-none-any.whl", hash = "sha256:368b5b98b37c06b7daf6696391c3240c938b37767d4584413e8438c5c435fa8b", size = 9587599 },
]

[[package]]
name = "bandit"
version = "1.8.0"
source = { registry = "https://pypi.org/simple" }
dependencies = [
    { name = "colorama", marker = "platform_system == 'Windows'" },
    { name = "pyyaml" },
    { name = "rich" },
    { name = "stevedore" },
]
sdist = { url = "https://files.pythonhosted.org/packages/57/c3/bea54f22cdc8224f0ace18b2cf86c6adf7010285d0ed51b703af9910c5b2/bandit-1.8.0.tar.gz", hash = "sha256:b5bfe55a095abd9fe20099178a7c6c060f844bfd4fe4c76d28e35e4c52b9d31e", size = 4228600 }
wheels = [
    { url = "https://files.pythonhosted.org/packages/24/6b/a9f0574d05d63e7d8125cd02a52732adb6720a9b9f13c921386cb9cdb53e/bandit-1.8.0-py3-none-any.whl", hash = "sha256:b1a61d829c0968aed625381e426aa378904b996529d048f8d908fa28f6b13e38", size = 127035 },
]

[[package]]
name = "beautifulsoup4"
version = "4.12.3"
source = { registry = "https://pypi.org/simple" }
dependencies = [
    { name = "soupsieve" },
]
sdist = { url = "https://files.pythonhosted.org/packages/b3/ca/824b1195773ce6166d388573fc106ce56d4a805bd7427b624e063596ec58/beautifulsoup4-4.12.3.tar.gz", hash = "sha256:74e3d1928edc070d21748185c46e3fb33490f22f52a3addee9aee0f4f7781051", size = 581181 }
wheels = [
    { url = "https://files.pythonhosted.org/packages/b1/fe/e8c672695b37eecc5cbf43e1d0638d88d66ba3a44c4d321c796f4e59167f/beautifulsoup4-4.12.3-py3-none-any.whl", hash = "sha256:b80878c9f40111313e55da8ba20bdba06d8fa3969fc68304167741bbf9e082ed", size = 147925 },
]

[[package]]
name = "black"
version = "24.10.0"
source = { registry = "https://pypi.org/simple" }
dependencies = [
    { name = "click" },
    { name = "mypy-extensions" },
    { name = "packaging" },
    { name = "pathspec" },
    { name = "platformdirs" },
]
sdist = { url = "https://files.pythonhosted.org/packages/d8/0d/cc2fb42b8c50d80143221515dd7e4766995bd07c56c9a3ed30baf080b6dc/black-24.10.0.tar.gz", hash = "sha256:846ea64c97afe3bc677b761787993be4991810ecc7a4a937816dd6bddedc4875", size = 645813 }
wheels = [
    { url = "https://files.pythonhosted.org/packages/c2/cc/7496bb63a9b06a954d3d0ac9fe7a73f3bf1cd92d7a58877c27f4ad1e9d41/black-24.10.0-cp311-cp311-macosx_10_9_x86_64.whl", hash = "sha256:5a2221696a8224e335c28816a9d331a6c2ae15a2ee34ec857dcf3e45dbfa99ad", size = 1607468 },
    { url = "https://files.pythonhosted.org/packages/2b/e3/69a738fb5ba18b5422f50b4f143544c664d7da40f09c13969b2fd52900e0/black-24.10.0-cp311-cp311-macosx_11_0_arm64.whl", hash = "sha256:f9da3333530dbcecc1be13e69c250ed8dfa67f43c4005fb537bb426e19200d50", size = 1437270 },
    { url = "https://files.pythonhosted.org/packages/c9/9b/2db8045b45844665c720dcfe292fdaf2e49825810c0103e1191515fc101a/black-24.10.0-cp311-cp311-manylinux_2_17_x86_64.manylinux2014_x86_64.manylinux_2_28_x86_64.whl", hash = "sha256:4007b1393d902b48b36958a216c20c4482f601569d19ed1df294a496eb366392", size = 1737061 },
    { url = "https://files.pythonhosted.org/packages/a3/95/17d4a09a5be5f8c65aa4a361444d95edc45def0de887810f508d3f65db7a/black-24.10.0-cp311-cp311-win_amd64.whl", hash = "sha256:394d4ddc64782e51153eadcaaca95144ac4c35e27ef9b0a42e121ae7e57a9175", size = 1423293 },
    { url = "https://files.pythonhosted.org/packages/90/04/bf74c71f592bcd761610bbf67e23e6a3cff824780761f536512437f1e655/black-24.10.0-cp312-cp312-macosx_10_13_x86_64.whl", hash = "sha256:b5e39e0fae001df40f95bd8cc36b9165c5e2ea88900167bddf258bacef9bbdc3", size = 1644256 },
    { url = "https://files.pythonhosted.org/packages/4c/ea/a77bab4cf1887f4b2e0bce5516ea0b3ff7d04ba96af21d65024629afedb6/black-24.10.0-cp312-cp312-macosx_11_0_arm64.whl", hash = "sha256:d37d422772111794b26757c5b55a3eade028aa3fde43121ab7b673d050949d65", size = 1448534 },
    { url = "https://files.pythonhosted.org/packages/4e/3e/443ef8bc1fbda78e61f79157f303893f3fddf19ca3c8989b163eb3469a12/black-24.10.0-cp312-cp312-manylinux_2_17_x86_64.manylinux2014_x86_64.manylinux_2_28_x86_64.whl", hash = "sha256:14b3502784f09ce2443830e3133dacf2c0110d45191ed470ecb04d0f5f6fcb0f", size = 1761892 },
    { url = "https://files.pythonhosted.org/packages/52/93/eac95ff229049a6901bc84fec6908a5124b8a0b7c26ea766b3b8a5debd22/black-24.10.0-cp312-cp312-win_amd64.whl", hash = "sha256:30d2c30dc5139211dda799758559d1b049f7f14c580c409d6ad925b74a4208a8", size = 1434796 },
    { url = "https://files.pythonhosted.org/packages/d0/a0/a993f58d4ecfba035e61fca4e9f64a2ecae838fc9f33ab798c62173ed75c/black-24.10.0-cp313-cp313-macosx_10_13_x86_64.whl", hash = "sha256:1cbacacb19e922a1d75ef2b6ccaefcd6e93a2c05ede32f06a21386a04cedb981", size = 1643986 },
    { url = "https://files.pythonhosted.org/packages/37/d5/602d0ef5dfcace3fb4f79c436762f130abd9ee8d950fa2abdbf8bbc555e0/black-24.10.0-cp313-cp313-macosx_11_0_arm64.whl", hash = "sha256:1f93102e0c5bb3907451063e08b9876dbeac810e7da5a8bfb7aeb5a9ef89066b", size = 1448085 },
    { url = "https://files.pythonhosted.org/packages/47/6d/a3a239e938960df1a662b93d6230d4f3e9b4a22982d060fc38c42f45a56b/black-24.10.0-cp313-cp313-manylinux_2_17_x86_64.manylinux2014_x86_64.manylinux_2_28_x86_64.whl", hash = "sha256:ddacb691cdcdf77b96f549cf9591701d8db36b2f19519373d60d31746068dbf2", size = 1760928 },
    { url = "https://files.pythonhosted.org/packages/dd/cf/af018e13b0eddfb434df4d9cd1b2b7892bab119f7a20123e93f6910982e8/black-24.10.0-cp313-cp313-win_amd64.whl", hash = "sha256:680359d932801c76d2e9c9068d05c6b107f2584b2a5b88831c83962eb9984c1b", size = 1436875 },
    { url = "https://files.pythonhosted.org/packages/8d/a7/4b27c50537ebca8bec139b872861f9d2bf501c5ec51fcf897cb924d9e264/black-24.10.0-py3-none-any.whl", hash = "sha256:3bb2b7a1f7b685f85b11fed1ef10f8a9148bceb49853e47a294a3dd963c1dd7d", size = 206898 },
]

[[package]]
name = "bleach"
version = "6.2.0"
source = { registry = "https://pypi.org/simple" }
dependencies = [
    { name = "webencodings" },
]
sdist = { url = "https://files.pythonhosted.org/packages/76/9a/0e33f5054c54d349ea62c277191c020c2d6ef1d65ab2cb1993f91ec846d1/bleach-6.2.0.tar.gz", hash = "sha256:123e894118b8a599fd80d3ec1a6d4cc7ce4e5882b1317a7e1ba69b56e95f991f", size = 203083 }
wheels = [
    { url = "https://files.pythonhosted.org/packages/fc/55/96142937f66150805c25c4d0f31ee4132fd33497753400734f9dfdcbdc66/bleach-6.2.0-py3-none-any.whl", hash = "sha256:117d9c6097a7c3d22fd578fcd8d35ff1e125df6736f554da4e432fdd63f31e5e", size = 163406 },
]

[[package]]
name = "boto3"
version = "1.35.72"
source = { registry = "https://pypi.org/simple" }
dependencies = [
    { name = "botocore" },
    { name = "jmespath" },
    { name = "s3transfer" },
]
sdist = { url = "https://files.pythonhosted.org/packages/4b/53/760bd45ee11aaf3b4c0eb7548d153b045c10cad9912ca3bb5c4395596237/boto3-1.35.72.tar.gz", hash = "sha256:f9fc94413a959c388b1654c6687a5193293f3c69f8d0af3b86fd48b4096a23f3", size = 110997 }
wheels = [
    { url = "https://files.pythonhosted.org/packages/26/bb/60c0cdf8bd4d5c9ba2662d223e7039b58d4a92bdf902053bdd712facae88/boto3-1.35.72-py3-none-any.whl", hash = "sha256:410bb4ec676c57ee9c3c7824b7b1a3721584f18f8ee8ccc8e8ecdf285136b77f", size = 139179 },
]

[[package]]
name = "botocore"
version = "1.35.72"
source = { registry = "https://pypi.org/simple" }
dependencies = [
    { name = "jmespath" },
    { name = "python-dateutil" },
    { name = "urllib3" },
]
sdist = { url = "https://files.pythonhosted.org/packages/15/59/62bdffdfa472acde76179fbb1f62aef94406c0e682c47113542a596529bb/botocore-1.35.72.tar.gz", hash = "sha256:6b5fac38ef7cfdbc7781a751e0f78833ccb9149ba815bc238b1dbb75c90fbae5", size = 13332751 }
wheels = [
    { url = "https://files.pythonhosted.org/packages/de/fc/5fa23894746923fe73050de7a8b6524ab372b0842912c05a9fb72b5fe3e2/botocore-1.35.72-py3-none-any.whl", hash = "sha256:7412877c3f766a1bfd09236e225ce1f0dc2c35e47949ae423e56e2093c8fa23a", size = 13133043 },
]

[[package]]
name = "certifi"
version = "2024.8.30"
source = { registry = "https://pypi.org/simple" }
sdist = { url = "https://files.pythonhosted.org/packages/b0/ee/9b19140fe824b367c04c5e1b369942dd754c4c5462d5674002f75c4dedc1/certifi-2024.8.30.tar.gz", hash = "sha256:bec941d2aa8195e248a60b31ff9f0558284cf01a52591ceda73ea9afffd69fd9", size = 168507 }
wheels = [
    { url = "https://files.pythonhosted.org/packages/12/90/3c9ff0512038035f59d279fddeb79f5f1eccd8859f06d6163c58798b9487/certifi-2024.8.30-py3-none-any.whl", hash = "sha256:922820b53db7a7257ffbda3f597266d435245903d80737e34f8a45ff3e3230d8", size = 167321 },
]

[[package]]
name = "cffi"
version = "1.17.1"
source = { registry = "https://pypi.org/simple" }
dependencies = [
    { name = "pycparser" },
]
sdist = { url = "https://files.pythonhosted.org/packages/fc/97/c783634659c2920c3fc70419e3af40972dbaf758daa229a7d6ea6135c90d/cffi-1.17.1.tar.gz", hash = "sha256:1c39c6016c32bc48dd54561950ebd6836e1670f2ae46128f67cf49e789c52824", size = 516621 }
wheels = [
    { url = "https://files.pythonhosted.org/packages/6b/f4/927e3a8899e52a27fa57a48607ff7dc91a9ebe97399b357b85a0c7892e00/cffi-1.17.1-cp311-cp311-macosx_10_9_x86_64.whl", hash = "sha256:a45e3c6913c5b87b3ff120dcdc03f6131fa0065027d0ed7ee6190736a74cd401", size = 182264 },
    { url = "https://files.pythonhosted.org/packages/6c/f5/6c3a8efe5f503175aaddcbea6ad0d2c96dad6f5abb205750d1b3df44ef29/cffi-1.17.1-cp311-cp311-macosx_11_0_arm64.whl", hash = "sha256:30c5e0cb5ae493c04c8b42916e52ca38079f1b235c2f8ae5f4527b963c401caf", size = 178651 },
    { url = "https://files.pythonhosted.org/packages/94/dd/a3f0118e688d1b1a57553da23b16bdade96d2f9bcda4d32e7d2838047ff7/cffi-1.17.1-cp311-cp311-manylinux_2_12_i686.manylinux2010_i686.manylinux_2_17_i686.manylinux2014_i686.whl", hash = "sha256:f75c7ab1f9e4aca5414ed4d8e5c0e303a34f4421f8a0d47a4d019ceff0ab6af4", size = 445259 },
    { url = "https://files.pythonhosted.org/packages/2e/ea/70ce63780f096e16ce8588efe039d3c4f91deb1dc01e9c73a287939c79a6/cffi-1.17.1-cp311-cp311-manylinux_2_17_aarch64.manylinux2014_aarch64.whl", hash = "sha256:a1ed2dd2972641495a3ec98445e09766f077aee98a1c896dcb4ad0d303628e41", size = 469200 },
    { url = "https://files.pythonhosted.org/packages/1c/a0/a4fa9f4f781bda074c3ddd57a572b060fa0df7655d2a4247bbe277200146/cffi-1.17.1-cp311-cp311-manylinux_2_17_ppc64le.manylinux2014_ppc64le.whl", hash = "sha256:46bf43160c1a35f7ec506d254e5c890f3c03648a4dbac12d624e4490a7046cd1", size = 477235 },
    { url = "https://files.pythonhosted.org/packages/62/12/ce8710b5b8affbcdd5c6e367217c242524ad17a02fe5beec3ee339f69f85/cffi-1.17.1-cp311-cp311-manylinux_2_17_s390x.manylinux2014_s390x.whl", hash = "sha256:a24ed04c8ffd54b0729c07cee15a81d964e6fee0e3d4d342a27b020d22959dc6", size = 459721 },
    { url = "https://files.pythonhosted.org/packages/ff/6b/d45873c5e0242196f042d555526f92aa9e0c32355a1be1ff8c27f077fd37/cffi-1.17.1-cp311-cp311-manylinux_2_17_x86_64.manylinux2014_x86_64.whl", hash = "sha256:610faea79c43e44c71e1ec53a554553fa22321b65fae24889706c0a84d4ad86d", size = 467242 },
    { url = "https://files.pythonhosted.org/packages/1a/52/d9a0e523a572fbccf2955f5abe883cfa8bcc570d7faeee06336fbd50c9fc/cffi-1.17.1-cp311-cp311-musllinux_1_1_aarch64.whl", hash = "sha256:a9b15d491f3ad5d692e11f6b71f7857e7835eb677955c00cc0aefcd0669adaf6", size = 477999 },
    { url = "https://files.pythonhosted.org/packages/44/74/f2a2460684a1a2d00ca799ad880d54652841a780c4c97b87754f660c7603/cffi-1.17.1-cp311-cp311-musllinux_1_1_i686.whl", hash = "sha256:de2ea4b5833625383e464549fec1bc395c1bdeeb5f25c4a3a82b5a8c756ec22f", size = 454242 },
    { url = "https://files.pythonhosted.org/packages/f8/4a/34599cac7dfcd888ff54e801afe06a19c17787dfd94495ab0c8d35fe99fb/cffi-1.17.1-cp311-cp311-musllinux_1_1_x86_64.whl", hash = "sha256:fc48c783f9c87e60831201f2cce7f3b2e4846bf4d8728eabe54d60700b318a0b", size = 478604 },
    { url = "https://files.pythonhosted.org/packages/34/33/e1b8a1ba29025adbdcda5fb3a36f94c03d771c1b7b12f726ff7fef2ebe36/cffi-1.17.1-cp311-cp311-win32.whl", hash = "sha256:85a950a4ac9c359340d5963966e3e0a94a676bd6245a4b55bc43949eee26a655", size = 171727 },
    { url = "https://files.pythonhosted.org/packages/3d/97/50228be003bb2802627d28ec0627837ac0bf35c90cf769812056f235b2d1/cffi-1.17.1-cp311-cp311-win_amd64.whl", hash = "sha256:caaf0640ef5f5517f49bc275eca1406b0ffa6aa184892812030f04c2abf589a0", size = 181400 },
    { url = "https://files.pythonhosted.org/packages/5a/84/e94227139ee5fb4d600a7a4927f322e1d4aea6fdc50bd3fca8493caba23f/cffi-1.17.1-cp312-cp312-macosx_10_9_x86_64.whl", hash = "sha256:805b4371bf7197c329fcb3ead37e710d1bca9da5d583f5073b799d5c5bd1eee4", size = 183178 },
    { url = "https://files.pythonhosted.org/packages/da/ee/fb72c2b48656111c4ef27f0f91da355e130a923473bf5ee75c5643d00cca/cffi-1.17.1-cp312-cp312-macosx_11_0_arm64.whl", hash = "sha256:733e99bc2df47476e3848417c5a4540522f234dfd4ef3ab7fafdf555b082ec0c", size = 178840 },
    { url = "https://files.pythonhosted.org/packages/cc/b6/db007700f67d151abadf508cbfd6a1884f57eab90b1bb985c4c8c02b0f28/cffi-1.17.1-cp312-cp312-manylinux_2_12_i686.manylinux2010_i686.manylinux_2_17_i686.manylinux2014_i686.whl", hash = "sha256:1257bdabf294dceb59f5e70c64a3e2f462c30c7ad68092d01bbbfb1c16b1ba36", size = 454803 },
    { url = "https://files.pythonhosted.org/packages/1a/df/f8d151540d8c200eb1c6fba8cd0dfd40904f1b0682ea705c36e6c2e97ab3/cffi-1.17.1-cp312-cp312-manylinux_2_17_aarch64.manylinux2014_aarch64.whl", hash = "sha256:da95af8214998d77a98cc14e3a3bd00aa191526343078b530ceb0bd710fb48a5", size = 478850 },
    { url = "https://files.pythonhosted.org/packages/28/c0/b31116332a547fd2677ae5b78a2ef662dfc8023d67f41b2a83f7c2aa78b1/cffi-1.17.1-cp312-cp312-manylinux_2_17_ppc64le.manylinux2014_ppc64le.whl", hash = "sha256:d63afe322132c194cf832bfec0dc69a99fb9bb6bbd550f161a49e9e855cc78ff", size = 485729 },
    { url = "https://files.pythonhosted.org/packages/91/2b/9a1ddfa5c7f13cab007a2c9cc295b70fbbda7cb10a286aa6810338e60ea1/cffi-1.17.1-cp312-cp312-manylinux_2_17_s390x.manylinux2014_s390x.whl", hash = "sha256:f79fc4fc25f1c8698ff97788206bb3c2598949bfe0fef03d299eb1b5356ada99", size = 471256 },
    { url = "https://files.pythonhosted.org/packages/b2/d5/da47df7004cb17e4955df6a43d14b3b4ae77737dff8bf7f8f333196717bf/cffi-1.17.1-cp312-cp312-manylinux_2_17_x86_64.manylinux2014_x86_64.whl", hash = "sha256:b62ce867176a75d03a665bad002af8e6d54644fad99a3c70905c543130e39d93", size = 479424 },
    { url = "https://files.pythonhosted.org/packages/0b/ac/2a28bcf513e93a219c8a4e8e125534f4f6db03e3179ba1c45e949b76212c/cffi-1.17.1-cp312-cp312-musllinux_1_1_aarch64.whl", hash = "sha256:386c8bf53c502fff58903061338ce4f4950cbdcb23e2902d86c0f722b786bbe3", size = 484568 },
    { url = "https://files.pythonhosted.org/packages/d4/38/ca8a4f639065f14ae0f1d9751e70447a261f1a30fa7547a828ae08142465/cffi-1.17.1-cp312-cp312-musllinux_1_1_x86_64.whl", hash = "sha256:4ceb10419a9adf4460ea14cfd6bc43d08701f0835e979bf821052f1805850fe8", size = 488736 },
    { url = "https://files.pythonhosted.org/packages/86/c5/28b2d6f799ec0bdecf44dced2ec5ed43e0eb63097b0f58c293583b406582/cffi-1.17.1-cp312-cp312-win32.whl", hash = "sha256:a08d7e755f8ed21095a310a693525137cfe756ce62d066e53f502a83dc550f65", size = 172448 },
    { url = "https://files.pythonhosted.org/packages/50/b9/db34c4755a7bd1cb2d1603ac3863f22bcecbd1ba29e5ee841a4bc510b294/cffi-1.17.1-cp312-cp312-win_amd64.whl", hash = "sha256:51392eae71afec0d0c8fb1a53b204dbb3bcabcb3c9b807eedf3e1e6ccf2de903", size = 181976 },
    { url = "https://files.pythonhosted.org/packages/8d/f8/dd6c246b148639254dad4d6803eb6a54e8c85c6e11ec9df2cffa87571dbe/cffi-1.17.1-cp313-cp313-macosx_10_13_x86_64.whl", hash = "sha256:f3a2b4222ce6b60e2e8b337bb9596923045681d71e5a082783484d845390938e", size = 182989 },
    { url = "https://files.pythonhosted.org/packages/8b/f1/672d303ddf17c24fc83afd712316fda78dc6fce1cd53011b839483e1ecc8/cffi-1.17.1-cp313-cp313-macosx_11_0_arm64.whl", hash = "sha256:0984a4925a435b1da406122d4d7968dd861c1385afe3b45ba82b750f229811e2", size = 178802 },
    { url = "https://files.pythonhosted.org/packages/0e/2d/eab2e858a91fdff70533cab61dcff4a1f55ec60425832ddfdc9cd36bc8af/cffi-1.17.1-cp313-cp313-manylinux_2_12_i686.manylinux2010_i686.manylinux_2_17_i686.manylinux2014_i686.whl", hash = "sha256:d01b12eeeb4427d3110de311e1774046ad344f5b1a7403101878976ecd7a10f3", size = 454792 },
    { url = "https://files.pythonhosted.org/packages/75/b2/fbaec7c4455c604e29388d55599b99ebcc250a60050610fadde58932b7ee/cffi-1.17.1-cp313-cp313-manylinux_2_17_aarch64.manylinux2014_aarch64.whl", hash = "sha256:706510fe141c86a69c8ddc029c7910003a17353970cff3b904ff0686a5927683", size = 478893 },
    { url = "https://files.pythonhosted.org/packages/4f/b7/6e4a2162178bf1935c336d4da8a9352cccab4d3a5d7914065490f08c0690/cffi-1.17.1-cp313-cp313-manylinux_2_17_ppc64le.manylinux2014_ppc64le.whl", hash = "sha256:de55b766c7aa2e2a3092c51e0483d700341182f08e67c63630d5b6f200bb28e5", size = 485810 },
    { url = "https://files.pythonhosted.org/packages/c7/8a/1d0e4a9c26e54746dc08c2c6c037889124d4f59dffd853a659fa545f1b40/cffi-1.17.1-cp313-cp313-manylinux_2_17_s390x.manylinux2014_s390x.whl", hash = "sha256:c59d6e989d07460165cc5ad3c61f9fd8f1b4796eacbd81cee78957842b834af4", size = 471200 },
    { url = "https://files.pythonhosted.org/packages/26/9f/1aab65a6c0db35f43c4d1b4f580e8df53914310afc10ae0397d29d697af4/cffi-1.17.1-cp313-cp313-manylinux_2_17_x86_64.manylinux2014_x86_64.whl", hash = "sha256:dd398dbc6773384a17fe0d3e7eeb8d1a21c2200473ee6806bb5e6a8e62bb73dd", size = 479447 },
    { url = "https://files.pythonhosted.org/packages/5f/e4/fb8b3dd8dc0e98edf1135ff067ae070bb32ef9d509d6cb0f538cd6f7483f/cffi-1.17.1-cp313-cp313-musllinux_1_1_aarch64.whl", hash = "sha256:3edc8d958eb099c634dace3c7e16560ae474aa3803a5df240542b305d14e14ed", size = 484358 },
    { url = "https://files.pythonhosted.org/packages/f1/47/d7145bf2dc04684935d57d67dff9d6d795b2ba2796806bb109864be3a151/cffi-1.17.1-cp313-cp313-musllinux_1_1_x86_64.whl", hash = "sha256:72e72408cad3d5419375fc87d289076ee319835bdfa2caad331e377589aebba9", size = 488469 },
    { url = "https://files.pythonhosted.org/packages/bf/ee/f94057fa6426481d663b88637a9a10e859e492c73d0384514a17d78ee205/cffi-1.17.1-cp313-cp313-win32.whl", hash = "sha256:e03eab0a8677fa80d646b5ddece1cbeaf556c313dcfac435ba11f107ba117b5d", size = 172475 },
    { url = "https://files.pythonhosted.org/packages/7c/fc/6a8cb64e5f0324877d503c854da15d76c1e50eb722e320b15345c4d0c6de/cffi-1.17.1-cp313-cp313-win_amd64.whl", hash = "sha256:f6a16c31041f09ead72d69f583767292f750d24913dadacf5756b966aacb3f1a", size = 182009 },
]

[[package]]
name = "cfgv"
version = "3.4.0"
source = { registry = "https://pypi.org/simple" }
sdist = { url = "https://files.pythonhosted.org/packages/11/74/539e56497d9bd1d484fd863dd69cbbfa653cd2aa27abfe35653494d85e94/cfgv-3.4.0.tar.gz", hash = "sha256:e52591d4c5f5dead8e0f673fb16db7949d2cfb3f7da4582893288f0ded8fe560", size = 7114 }
wheels = [
    { url = "https://files.pythonhosted.org/packages/c5/55/51844dd50c4fc7a33b653bfaba4c2456f06955289ca770a5dbd5fd267374/cfgv-3.4.0-py2.py3-none-any.whl", hash = "sha256:b7265b1f29fd3316bfcd2b330d63d024f2bfd8bcb8b0272f8e19a504856c48f9", size = 7249 },
]

[[package]]
name = "charset-normalizer"
version = "3.4.0"
source = { registry = "https://pypi.org/simple" }
sdist = { url = "https://files.pythonhosted.org/packages/f2/4f/e1808dc01273379acc506d18f1504eb2d299bd4131743b9fc54d7be4df1e/charset_normalizer-3.4.0.tar.gz", hash = "sha256:223217c3d4f82c3ac5e29032b3f1c2eb0fb591b72161f86d93f5719079dae93e", size = 106620 }
wheels = [
    { url = "https://files.pythonhosted.org/packages/9c/61/73589dcc7a719582bf56aae309b6103d2762b526bffe189d635a7fcfd998/charset_normalizer-3.4.0-cp311-cp311-macosx_10_9_universal2.whl", hash = "sha256:0d99dd8ff461990f12d6e42c7347fd9ab2532fb70e9621ba520f9e8637161d7c", size = 193339 },
    { url = "https://files.pythonhosted.org/packages/77/d5/8c982d58144de49f59571f940e329ad6e8615e1e82ef84584c5eeb5e1d72/charset_normalizer-3.4.0-cp311-cp311-macosx_10_9_x86_64.whl", hash = "sha256:c57516e58fd17d03ebe67e181a4e4e2ccab1168f8c2976c6a334d4f819fe5944", size = 124366 },
    { url = "https://files.pythonhosted.org/packages/bf/19/411a64f01ee971bed3231111b69eb56f9331a769072de479eae7de52296d/charset_normalizer-3.4.0-cp311-cp311-macosx_11_0_arm64.whl", hash = "sha256:6dba5d19c4dfab08e58d5b36304b3f92f3bd5d42c1a3fa37b5ba5cdf6dfcbcee", size = 118874 },
    { url = "https://files.pythonhosted.org/packages/4c/92/97509850f0d00e9f14a46bc751daabd0ad7765cff29cdfb66c68b6dad57f/charset_normalizer-3.4.0-cp311-cp311-manylinux_2_17_aarch64.manylinux2014_aarch64.whl", hash = "sha256:bf4475b82be41b07cc5e5ff94810e6a01f276e37c2d55571e3fe175e467a1a1c", size = 138243 },
    { url = "https://files.pythonhosted.org/packages/e2/29/d227805bff72ed6d6cb1ce08eec707f7cfbd9868044893617eb331f16295/charset_normalizer-3.4.0-cp311-cp311-manylinux_2_17_ppc64le.manylinux2014_ppc64le.whl", hash = "sha256:ce031db0408e487fd2775d745ce30a7cd2923667cf3b69d48d219f1d8f5ddeb6", size = 148676 },
    { url = "https://files.pythonhosted.org/packages/13/bc/87c2c9f2c144bedfa62f894c3007cd4530ba4b5351acb10dc786428a50f0/charset_normalizer-3.4.0-cp311-cp311-manylinux_2_17_s390x.manylinux2014_s390x.whl", hash = "sha256:8ff4e7cdfdb1ab5698e675ca622e72d58a6fa2a8aa58195de0c0061288e6e3ea", size = 141289 },
    { url = "https://files.pythonhosted.org/packages/eb/5b/6f10bad0f6461fa272bfbbdf5d0023b5fb9bc6217c92bf068fa5a99820f5/charset_normalizer-3.4.0-cp311-cp311-manylinux_2_17_x86_64.manylinux2014_x86_64.whl", hash = "sha256:3710a9751938947e6327ea9f3ea6332a09bf0ba0c09cae9cb1f250bd1f1549bc", size = 142585 },
    { url = "https://files.pythonhosted.org/packages/3b/a0/a68980ab8a1f45a36d9745d35049c1af57d27255eff8c907e3add84cf68f/charset_normalizer-3.4.0-cp311-cp311-manylinux_2_5_i686.manylinux1_i686.manylinux_2_17_i686.manylinux2014_i686.whl", hash = "sha256:82357d85de703176b5587dbe6ade8ff67f9f69a41c0733cf2425378b49954de5", size = 144408 },
    { url = "https://files.pythonhosted.org/packages/d7/a1/493919799446464ed0299c8eef3c3fad0daf1c3cd48bff9263c731b0d9e2/charset_normalizer-3.4.0-cp311-cp311-musllinux_1_2_aarch64.whl", hash = "sha256:47334db71978b23ebcf3c0f9f5ee98b8d65992b65c9c4f2d34c2eaf5bcaf0594", size = 139076 },
    { url = "https://files.pythonhosted.org/packages/fb/9d/9c13753a5a6e0db4a0a6edb1cef7aee39859177b64e1a1e748a6e3ba62c2/charset_normalizer-3.4.0-cp311-cp311-musllinux_1_2_i686.whl", hash = "sha256:8ce7fd6767a1cc5a92a639b391891bf1c268b03ec7e021c7d6d902285259685c", size = 146874 },
    { url = "https://files.pythonhosted.org/packages/75/d2/0ab54463d3410709c09266dfb416d032a08f97fd7d60e94b8c6ef54ae14b/charset_normalizer-3.4.0-cp311-cp311-musllinux_1_2_ppc64le.whl", hash = "sha256:f1a2f519ae173b5b6a2c9d5fa3116ce16e48b3462c8b96dfdded11055e3d6365", size = 150871 },
    { url = "https://files.pythonhosted.org/packages/8d/c9/27e41d481557be53d51e60750b85aa40eaf52b841946b3cdeff363105737/charset_normalizer-3.4.0-cp311-cp311-musllinux_1_2_s390x.whl", hash = "sha256:63bc5c4ae26e4bc6be6469943b8253c0fd4e4186c43ad46e713ea61a0ba49129", size = 148546 },
    { url = "https://files.pythonhosted.org/packages/ee/44/4f62042ca8cdc0cabf87c0fc00ae27cd8b53ab68be3605ba6d071f742ad3/charset_normalizer-3.4.0-cp311-cp311-musllinux_1_2_x86_64.whl", hash = "sha256:bcb4f8ea87d03bc51ad04add8ceaf9b0f085ac045ab4d74e73bbc2dc033f0236", size = 143048 },
    { url = "https://files.pythonhosted.org/packages/01/f8/38842422988b795220eb8038745d27a675ce066e2ada79516c118f291f07/charset_normalizer-3.4.0-cp311-cp311-win32.whl", hash = "sha256:9ae4ef0b3f6b41bad6366fb0ea4fc1d7ed051528e113a60fa2a65a9abb5b1d99", size = 94389 },
    { url = "https://files.pythonhosted.org/packages/0b/6e/b13bd47fa9023b3699e94abf565b5a2f0b0be6e9ddac9812182596ee62e4/charset_normalizer-3.4.0-cp311-cp311-win_amd64.whl", hash = "sha256:cee4373f4d3ad28f1ab6290684d8e2ebdb9e7a1b74fdc39e4c211995f77bec27", size = 101752 },
    { url = "https://files.pythonhosted.org/packages/d3/0b/4b7a70987abf9b8196845806198975b6aab4ce016632f817ad758a5aa056/charset_normalizer-3.4.0-cp312-cp312-macosx_10_13_universal2.whl", hash = "sha256:0713f3adb9d03d49d365b70b84775d0a0d18e4ab08d12bc46baa6132ba78aaf6", size = 194445 },
    { url = "https://files.pythonhosted.org/packages/50/89/354cc56cf4dd2449715bc9a0f54f3aef3dc700d2d62d1fa5bbea53b13426/charset_normalizer-3.4.0-cp312-cp312-macosx_10_13_x86_64.whl", hash = "sha256:de7376c29d95d6719048c194a9cf1a1b0393fbe8488a22008610b0361d834ecf", size = 125275 },
    { url = "https://files.pythonhosted.org/packages/fa/44/b730e2a2580110ced837ac083d8ad222343c96bb6b66e9e4e706e4d0b6df/charset_normalizer-3.4.0-cp312-cp312-macosx_11_0_arm64.whl", hash = "sha256:4a51b48f42d9358460b78725283f04bddaf44a9358197b889657deba38f329db", size = 119020 },
    { url = "https://files.pythonhosted.org/packages/9d/e4/9263b8240ed9472a2ae7ddc3e516e71ef46617fe40eaa51221ccd4ad9a27/charset_normalizer-3.4.0-cp312-cp312-manylinux_2_17_aarch64.manylinux2014_aarch64.whl", hash = "sha256:b295729485b06c1a0683af02a9e42d2caa9db04a373dc38a6a58cdd1e8abddf1", size = 139128 },
    { url = "https://files.pythonhosted.org/packages/6b/e3/9f73e779315a54334240353eaea75854a9a690f3f580e4bd85d977cb2204/charset_normalizer-3.4.0-cp312-cp312-manylinux_2_17_ppc64le.manylinux2014_ppc64le.whl", hash = "sha256:ee803480535c44e7f5ad00788526da7d85525cfefaf8acf8ab9a310000be4b03", size = 149277 },
    { url = "https://files.pythonhosted.org/packages/1a/cf/f1f50c2f295312edb8a548d3fa56a5c923b146cd3f24114d5adb7e7be558/charset_normalizer-3.4.0-cp312-cp312-manylinux_2_17_s390x.manylinux2014_s390x.whl", hash = "sha256:3d59d125ffbd6d552765510e3f31ed75ebac2c7470c7274195b9161a32350284", size = 142174 },
    { url = "https://files.pythonhosted.org/packages/16/92/92a76dc2ff3a12e69ba94e7e05168d37d0345fa08c87e1fe24d0c2a42223/charset_normalizer-3.4.0-cp312-cp312-manylinux_2_17_x86_64.manylinux2014_x86_64.whl", hash = "sha256:8cda06946eac330cbe6598f77bb54e690b4ca93f593dee1568ad22b04f347c15", size = 143838 },
    { url = "https://files.pythonhosted.org/packages/a4/01/2117ff2b1dfc61695daf2babe4a874bca328489afa85952440b59819e9d7/charset_normalizer-3.4.0-cp312-cp312-manylinux_2_5_i686.manylinux1_i686.manylinux_2_17_i686.manylinux2014_i686.whl", hash = "sha256:07afec21bbbbf8a5cc3651aa96b980afe2526e7f048fdfb7f1014d84acc8b6d8", size = 146149 },
    { url = "https://files.pythonhosted.org/packages/f6/9b/93a332b8d25b347f6839ca0a61b7f0287b0930216994e8bf67a75d050255/charset_normalizer-3.4.0-cp312-cp312-musllinux_1_2_aarch64.whl", hash = "sha256:6b40e8d38afe634559e398cc32b1472f376a4099c75fe6299ae607e404c033b2", size = 140043 },
    { url = "https://files.pythonhosted.org/packages/ab/f6/7ac4a01adcdecbc7a7587767c776d53d369b8b971382b91211489535acf0/charset_normalizer-3.4.0-cp312-cp312-musllinux_1_2_i686.whl", hash = "sha256:b8dcd239c743aa2f9c22ce674a145e0a25cb1566c495928440a181ca1ccf6719", size = 148229 },
    { url = "https://files.pythonhosted.org/packages/9d/be/5708ad18161dee7dc6a0f7e6cf3a88ea6279c3e8484844c0590e50e803ef/charset_normalizer-3.4.0-cp312-cp312-musllinux_1_2_ppc64le.whl", hash = "sha256:84450ba661fb96e9fd67629b93d2941c871ca86fc38d835d19d4225ff946a631", size = 151556 },
    { url = "https://files.pythonhosted.org/packages/5a/bb/3d8bc22bacb9eb89785e83e6723f9888265f3a0de3b9ce724d66bd49884e/charset_normalizer-3.4.0-cp312-cp312-musllinux_1_2_s390x.whl", hash = "sha256:44aeb140295a2f0659e113b31cfe92c9061622cadbc9e2a2f7b8ef6b1e29ef4b", size = 149772 },
    { url = "https://files.pythonhosted.org/packages/f7/fa/d3fc622de05a86f30beea5fc4e9ac46aead4731e73fd9055496732bcc0a4/charset_normalizer-3.4.0-cp312-cp312-musllinux_1_2_x86_64.whl", hash = "sha256:1db4e7fefefd0f548d73e2e2e041f9df5c59e178b4c72fbac4cc6f535cfb1565", size = 144800 },
    { url = "https://files.pythonhosted.org/packages/9a/65/bdb9bc496d7d190d725e96816e20e2ae3a6fa42a5cac99c3c3d6ff884118/charset_normalizer-3.4.0-cp312-cp312-win32.whl", hash = "sha256:5726cf76c982532c1863fb64d8c6dd0e4c90b6ece9feb06c9f202417a31f7dd7", size = 94836 },
    { url = "https://files.pythonhosted.org/packages/3e/67/7b72b69d25b89c0b3cea583ee372c43aa24df15f0e0f8d3982c57804984b/charset_normalizer-3.4.0-cp312-cp312-win_amd64.whl", hash = "sha256:b197e7094f232959f8f20541ead1d9862ac5ebea1d58e9849c1bf979255dfac9", size = 102187 },
    { url = "https://files.pythonhosted.org/packages/f3/89/68a4c86f1a0002810a27f12e9a7b22feb198c59b2f05231349fbce5c06f4/charset_normalizer-3.4.0-cp313-cp313-macosx_10_13_universal2.whl", hash = "sha256:dd4eda173a9fcccb5f2e2bd2a9f423d180194b1bf17cf59e3269899235b2a114", size = 194617 },
    { url = "https://files.pythonhosted.org/packages/4f/cd/8947fe425e2ab0aa57aceb7807af13a0e4162cd21eee42ef5b053447edf5/charset_normalizer-3.4.0-cp313-cp313-macosx_10_13_x86_64.whl", hash = "sha256:e9e3c4c9e1ed40ea53acf11e2a386383c3304212c965773704e4603d589343ed", size = 125310 },
    { url = "https://files.pythonhosted.org/packages/5b/f0/b5263e8668a4ee9becc2b451ed909e9c27058337fda5b8c49588183c267a/charset_normalizer-3.4.0-cp313-cp313-macosx_11_0_arm64.whl", hash = "sha256:92a7e36b000bf022ef3dbb9c46bfe2d52c047d5e3f3343f43204263c5addc250", size = 119126 },
    { url = "https://files.pythonhosted.org/packages/ff/6e/e445afe4f7fda27a533f3234b627b3e515a1b9429bc981c9a5e2aa5d97b6/charset_normalizer-3.4.0-cp313-cp313-manylinux_2_17_aarch64.manylinux2014_aarch64.whl", hash = "sha256:54b6a92d009cbe2fb11054ba694bc9e284dad30a26757b1e372a1fdddaf21920", size = 139342 },
    { url = "https://files.pythonhosted.org/packages/a1/b2/4af9993b532d93270538ad4926c8e37dc29f2111c36f9c629840c57cd9b3/charset_normalizer-3.4.0-cp313-cp313-manylinux_2_17_ppc64le.manylinux2014_ppc64le.whl", hash = "sha256:1ffd9493de4c922f2a38c2bf62b831dcec90ac673ed1ca182fe11b4d8e9f2a64", size = 149383 },
    { url = "https://files.pythonhosted.org/packages/fb/6f/4e78c3b97686b871db9be6f31d64e9264e889f8c9d7ab33c771f847f79b7/charset_normalizer-3.4.0-cp313-cp313-manylinux_2_17_s390x.manylinux2014_s390x.whl", hash = "sha256:35c404d74c2926d0287fbd63ed5d27eb911eb9e4a3bb2c6d294f3cfd4a9e0c23", size = 142214 },
    { url = "https://files.pythonhosted.org/packages/2b/c9/1c8fe3ce05d30c87eff498592c89015b19fade13df42850aafae09e94f35/charset_normalizer-3.4.0-cp313-cp313-manylinux_2_17_x86_64.manylinux2014_x86_64.whl", hash = "sha256:4796efc4faf6b53a18e3d46343535caed491776a22af773f366534056c4e1fbc", size = 144104 },
    { url = "https://files.pythonhosted.org/packages/ee/68/efad5dcb306bf37db7db338338e7bb8ebd8cf38ee5bbd5ceaaaa46f257e6/charset_normalizer-3.4.0-cp313-cp313-manylinux_2_5_i686.manylinux1_i686.manylinux_2_17_i686.manylinux2014_i686.whl", hash = "sha256:e7fdd52961feb4c96507aa649550ec2a0d527c086d284749b2f582f2d40a2e0d", size = 146255 },
    { url = "https://files.pythonhosted.org/packages/0c/75/1ed813c3ffd200b1f3e71121c95da3f79e6d2a96120163443b3ad1057505/charset_normalizer-3.4.0-cp313-cp313-musllinux_1_2_aarch64.whl", hash = "sha256:92db3c28b5b2a273346bebb24857fda45601aef6ae1c011c0a997106581e8a88", size = 140251 },
    { url = "https://files.pythonhosted.org/packages/7d/0d/6f32255c1979653b448d3c709583557a4d24ff97ac4f3a5be156b2e6a210/charset_normalizer-3.4.0-cp313-cp313-musllinux_1_2_i686.whl", hash = "sha256:ab973df98fc99ab39080bfb0eb3a925181454d7c3ac8a1e695fddfae696d9e90", size = 148474 },
    { url = "https://files.pythonhosted.org/packages/ac/a0/c1b5298de4670d997101fef95b97ac440e8c8d8b4efa5a4d1ef44af82f0d/charset_normalizer-3.4.0-cp313-cp313-musllinux_1_2_ppc64le.whl", hash = "sha256:4b67fdab07fdd3c10bb21edab3cbfe8cf5696f453afce75d815d9d7223fbe88b", size = 151849 },
    { url = "https://files.pythonhosted.org/packages/04/4f/b3961ba0c664989ba63e30595a3ed0875d6790ff26671e2aae2fdc28a399/charset_normalizer-3.4.0-cp313-cp313-musllinux_1_2_s390x.whl", hash = "sha256:aa41e526a5d4a9dfcfbab0716c7e8a1b215abd3f3df5a45cf18a12721d31cb5d", size = 149781 },
    { url = "https://files.pythonhosted.org/packages/d8/90/6af4cd042066a4adad58ae25648a12c09c879efa4849c705719ba1b23d8c/charset_normalizer-3.4.0-cp313-cp313-musllinux_1_2_x86_64.whl", hash = "sha256:ffc519621dce0c767e96b9c53f09c5d215578e10b02c285809f76509a3931482", size = 144970 },
    { url = "https://files.pythonhosted.org/packages/cc/67/e5e7e0cbfefc4ca79025238b43cdf8a2037854195b37d6417f3d0895c4c2/charset_normalizer-3.4.0-cp313-cp313-win32.whl", hash = "sha256:f19c1585933c82098c2a520f8ec1227f20e339e33aca8fa6f956f6691b784e67", size = 94973 },
    { url = "https://files.pythonhosted.org/packages/65/97/fc9bbc54ee13d33dc54a7fcf17b26368b18505500fc01e228c27b5222d80/charset_normalizer-3.4.0-cp313-cp313-win_amd64.whl", hash = "sha256:707b82d19e65c9bd28b81dde95249b07bf9f5b90ebe1ef17d9b57473f8a64b7b", size = 102308 },
    { url = "https://files.pythonhosted.org/packages/bf/9b/08c0432272d77b04803958a4598a51e2a4b51c06640af8b8f0f908c18bf2/charset_normalizer-3.4.0-py3-none-any.whl", hash = "sha256:fe9f97feb71aa9896b81973a7bbada8c49501dc73e58a10fcef6663af95e5079", size = 49446 },
]

[[package]]
name = "click"
version = "8.1.7"
source = { registry = "https://pypi.org/simple" }
dependencies = [
    { name = "colorama", marker = "platform_system == 'Windows'" },
]
sdist = { url = "https://files.pythonhosted.org/packages/96/d3/f04c7bfcf5c1862a2a5b845c6b2b360488cf47af55dfa79c98f6a6bf98b5/click-8.1.7.tar.gz", hash = "sha256:ca9853ad459e787e2192211578cc907e7594e294c7ccc834310722b41b9ca6de", size = 336121 }
wheels = [
    { url = "https://files.pythonhosted.org/packages/00/2e/d53fa4befbf2cfa713304affc7ca780ce4fc1fd8710527771b58311a3229/click-8.1.7-py3-none-any.whl", hash = "sha256:ae74fb96c20a0277a1d615f1e4d73c8414f5a98db8b799a7931d1582f3390c28", size = 97941 },
]

[[package]]
name = "codecov"
version = "2.1.13"
source = { registry = "https://pypi.org/simple" }
dependencies = [
    { name = "coverage" },
    { name = "requests" },
]
sdist = { url = "https://files.pythonhosted.org/packages/2c/bb/594b26d2c85616be6195a64289c578662678afa4910cef2d3ce8417cf73e/codecov-2.1.13.tar.gz", hash = "sha256:2362b685633caeaf45b9951a9b76ce359cd3581dd515b430c6c3f5dfb4d92a8c", size = 21416 }
wheels = [
    { url = "https://files.pythonhosted.org/packages/af/02/18785edcdf6266cdd6c6dc7635f1cbeefd9a5b4c3bb8aff8bd681e9dd095/codecov-2.1.13-py2.py3-none-any.whl", hash = "sha256:c2ca5e51bba9ebb43644c43d0690148a55086f7f5e6fd36170858fa4206744d5", size = 16512 },
]

[[package]]
name = "colorama"
version = "0.4.6"
source = { registry = "https://pypi.org/simple" }
sdist = { url = "https://files.pythonhosted.org/packages/d8/53/6f443c9a4a8358a93a6792e2acffb9d9d5cb0a5cfd8802644b7b1c9a02e4/colorama-0.4.6.tar.gz", hash = "sha256:08695f5cb7ed6e0531a20572697297273c47b8cae5a63ffc6d6ed5c201be6e44", size = 27697 }
wheels = [
    { url = "https://files.pythonhosted.org/packages/d1/d6/3965ed04c63042e047cb6a3e6ed1a63a35087b6a609aa3a15ed8ac56c221/colorama-0.4.6-py2.py3-none-any.whl", hash = "sha256:4f1d9991f5acc0ca119f9d443620b77f9d6b33703e51011c16baf57afb285fc6", size = 25335 },
]

[[package]]
name = "comm"
version = "0.2.2"
source = { registry = "https://pypi.org/simple" }
dependencies = [
    { name = "traitlets" },
]
sdist = { url = "https://files.pythonhosted.org/packages/e9/a8/fb783cb0abe2b5fded9f55e5703015cdf1c9c85b3669087c538dd15a6a86/comm-0.2.2.tar.gz", hash = "sha256:3fd7a84065306e07bea1773df6eb8282de51ba82f77c72f9c85716ab11fe980e", size = 6210 }
wheels = [
    { url = "https://files.pythonhosted.org/packages/e6/75/49e5bfe642f71f272236b5b2d2691cf915a7283cc0ceda56357b61daa538/comm-0.2.2-py3-none-any.whl", hash = "sha256:e6fb86cb70ff661ee8c9c14e7d36d6de3b4066f1441be4063df9c5009f0a64d3", size = 7180 },
]

[[package]]
name = "coverage"
version = "7.6.8"
source = { registry = "https://pypi.org/simple" }
sdist = { url = "https://files.pythonhosted.org/packages/ab/75/aecfd0a3adbec6e45753976bc2a9fed62b42cea9a206d10fd29244a77953/coverage-7.6.8.tar.gz", hash = "sha256:8b2b8503edb06822c86d82fa64a4a5cb0760bb8f31f26e138ec743f422f37cfc", size = 801425 }
wheels = [
    { url = "https://files.pythonhosted.org/packages/ab/9f/e98211980f6e2f439e251737482aa77906c9b9c507824c71a2ce7eea0402/coverage-7.6.8-cp311-cp311-macosx_10_9_x86_64.whl", hash = "sha256:86cffe9c6dfcfe22e28027069725c7f57f4b868a3f86e81d1c62462764dc46d4", size = 207093 },
    { url = "https://files.pythonhosted.org/packages/fd/c7/8bab83fb9c20f7f8163c5a20dcb62d591b906a214a6dc6b07413074afc80/coverage-7.6.8-cp311-cp311-macosx_11_0_arm64.whl", hash = "sha256:d82ab6816c3277dc962cfcdc85b1efa0e5f50fb2c449432deaf2398a2928ab94", size = 207536 },
    { url = "https://files.pythonhosted.org/packages/1e/d6/00243df625f1b282bb25c83ce153ae2c06f8e7a796a8d833e7235337b4d9/coverage-7.6.8-cp311-cp311-manylinux_2_17_aarch64.manylinux2014_aarch64.whl", hash = "sha256:13690e923a3932e4fad4c0ebfb9cb5988e03d9dcb4c5150b5fcbf58fd8bddfc4", size = 239482 },
    { url = "https://files.pythonhosted.org/packages/1e/07/faf04b3eeb55ffc2a6f24b65dffe6e0359ec3b283e6efb5050ea0707446f/coverage-7.6.8-cp311-cp311-manylinux_2_5_i686.manylinux1_i686.manylinux_2_17_i686.manylinux2014_i686.whl", hash = "sha256:4be32da0c3827ac9132bb488d331cb32e8d9638dd41a0557c5569d57cf22c9c1", size = 236886 },
    { url = "https://files.pythonhosted.org/packages/43/23/c79e497bf4d8fcacd316bebe1d559c765485b8ec23ac4e23025be6bfce09/coverage-7.6.8-cp311-cp311-manylinux_2_5_x86_64.manylinux1_x86_64.manylinux_2_17_x86_64.manylinux2014_x86_64.whl", hash = "sha256:44e6c85bbdc809383b509d732b06419fb4544dca29ebe18480379633623baafb", size = 238749 },
    { url = "https://files.pythonhosted.org/packages/b5/e5/791bae13be3c6451e32ef7af1192e711c6a319f3c597e9b218d148fd0633/coverage-7.6.8-cp311-cp311-musllinux_1_2_aarch64.whl", hash = "sha256:768939f7c4353c0fac2f7c37897e10b1414b571fd85dd9fc49e6a87e37a2e0d8", size = 237679 },
    { url = "https://files.pythonhosted.org/packages/05/c6/bbfdfb03aada601fb8993ced17468c8c8e0b4aafb3097026e680fabb7ce1/coverage-7.6.8-cp311-cp311-musllinux_1_2_i686.whl", hash = "sha256:e44961e36cb13c495806d4cac67640ac2866cb99044e210895b506c26ee63d3a", size = 236317 },
    { url = "https://files.pythonhosted.org/packages/67/f9/f8e5a4b2ce96d1b0e83ae6246369eb8437001dc80ec03bb51c87ff557cd8/coverage-7.6.8-cp311-cp311-musllinux_1_2_x86_64.whl", hash = "sha256:3ea8bb1ab9558374c0ab591783808511d135a833c3ca64a18ec927f20c4030f0", size = 237084 },
    { url = "https://files.pythonhosted.org/packages/f0/70/b05328901e4debe76e033717e1452d00246c458c44e9dbd893e7619c2967/coverage-7.6.8-cp311-cp311-win32.whl", hash = "sha256:629a1ba2115dce8bf75a5cce9f2486ae483cb89c0145795603d6554bdc83e801", size = 209638 },
    { url = "https://files.pythonhosted.org/packages/70/55/1efa24f960a2fa9fbc44a9523d3f3c50ceb94dd1e8cd732168ab2dc41b07/coverage-7.6.8-cp311-cp311-win_amd64.whl", hash = "sha256:fb9fc32399dca861584d96eccd6c980b69bbcd7c228d06fb74fe53e007aa8ef9", size = 210506 },
    { url = "https://files.pythonhosted.org/packages/76/ce/3edf581c8fe429ed8ced6e6d9ac693c25975ef9093413276dab6ed68a80a/coverage-7.6.8-cp312-cp312-macosx_10_13_x86_64.whl", hash = "sha256:e683e6ecc587643f8cde8f5da6768e9d165cd31edf39ee90ed7034f9ca0eefee", size = 207285 },
    { url = "https://files.pythonhosted.org/packages/09/9c/cf102ab046c9cf8895c3f7aadcde6f489a4b2ec326757e8c6e6581829b5e/coverage-7.6.8-cp312-cp312-macosx_11_0_arm64.whl", hash = "sha256:1defe91d41ce1bd44b40fabf071e6a01a5aa14de4a31b986aa9dfd1b3e3e414a", size = 207522 },
    { url = "https://files.pythonhosted.org/packages/39/06/42aa6dd13dbfca72e1fd8ffccadbc921b6e75db34545ebab4d955d1e7ad3/coverage-7.6.8-cp312-cp312-manylinux_2_17_aarch64.manylinux2014_aarch64.whl", hash = "sha256:d7ad66e8e50225ebf4236368cc43c37f59d5e6728f15f6e258c8639fa0dd8e6d", size = 240543 },
    { url = "https://files.pythonhosted.org/packages/a0/20/2932971dc215adeca8eeff446266a7fef17a0c238e881ffedebe7bfa0669/coverage-7.6.8-cp312-cp312-manylinux_2_5_i686.manylinux1_i686.manylinux_2_17_i686.manylinux2014_i686.whl", hash = "sha256:3fe47da3e4fda5f1abb5709c156eca207eacf8007304ce3019eb001e7a7204cb", size = 237577 },
    { url = "https://files.pythonhosted.org/packages/ac/85/4323ece0cd5452c9522f4b6e5cc461e6c7149a4b1887c9e7a8b1f4e51146/coverage-7.6.8-cp312-cp312-manylinux_2_5_x86_64.manylinux1_x86_64.manylinux_2_17_x86_64.manylinux2014_x86_64.whl", hash = "sha256:202a2d645c5a46b84992f55b0a3affe4f0ba6b4c611abec32ee88358db4bb649", size = 239646 },
    { url = "https://files.pythonhosted.org/packages/77/52/b2537487d8f36241e518e84db6f79e26bc3343b14844366e35b090fae0d4/coverage-7.6.8-cp312-cp312-musllinux_1_2_aarch64.whl", hash = "sha256:4674f0daa1823c295845b6a740d98a840d7a1c11df00d1fd62614545c1583787", size = 239128 },
    { url = "https://files.pythonhosted.org/packages/7c/99/7f007762012186547d0ecc3d328da6b6f31a8c99f05dc1e13dcd929918cd/coverage-7.6.8-cp312-cp312-musllinux_1_2_i686.whl", hash = "sha256:74610105ebd6f33d7c10f8907afed696e79c59e3043c5f20eaa3a46fddf33b4c", size = 237434 },
    { url = "https://files.pythonhosted.org/packages/97/53/e9b5cf0682a1cab9352adfac73caae0d77ae1d65abc88975d510f7816389/coverage-7.6.8-cp312-cp312-musllinux_1_2_x86_64.whl", hash = "sha256:37cda8712145917105e07aab96388ae76e787270ec04bcb9d5cc786d7cbb8443", size = 239095 },
    { url = "https://files.pythonhosted.org/packages/0c/50/054f0b464fbae0483217186478eefa2e7df3a79917ed7f1d430b6da2cf0d/coverage-7.6.8-cp312-cp312-win32.whl", hash = "sha256:9e89d5c8509fbd6c03d0dd1972925b22f50db0792ce06324ba069f10787429ad", size = 209895 },
    { url = "https://files.pythonhosted.org/packages/df/d0/09ba870360a27ecf09e177ca2ff59d4337fc7197b456f22ceff85cffcfa5/coverage-7.6.8-cp312-cp312-win_amd64.whl", hash = "sha256:379c111d3558272a2cae3d8e57e6b6e6f4fe652905692d54bad5ea0ca37c5ad4", size = 210684 },
    { url = "https://files.pythonhosted.org/packages/9a/84/6f0ccf94a098ac3d6d6f236bd3905eeac049a9e0efcd9a63d4feca37ac4b/coverage-7.6.8-cp313-cp313-macosx_10_13_x86_64.whl", hash = "sha256:0b0c69f4f724c64dfbfe79f5dfb503b42fe6127b8d479b2677f2b227478db2eb", size = 207313 },
    { url = "https://files.pythonhosted.org/packages/db/2b/e3b3a3a12ebec738c545897ac9f314620470fcbc368cdac88cf14974ba20/coverage-7.6.8-cp313-cp313-macosx_11_0_arm64.whl", hash = "sha256:c15b32a7aca8038ed7644f854bf17b663bc38e1671b5d6f43f9a2b2bd0c46f63", size = 207574 },
    { url = "https://files.pythonhosted.org/packages/db/c0/5bf95d42b6a8d21dfce5025ce187f15db57d6460a59b67a95fe8728162f1/coverage-7.6.8-cp313-cp313-manylinux_2_17_aarch64.manylinux2014_aarch64.whl", hash = "sha256:63068a11171e4276f6ece913bde059e77c713b48c3a848814a6537f35afb8365", size = 240090 },
    { url = "https://files.pythonhosted.org/packages/57/b8/d6fd17d1a8e2b0e1a4e8b9cb1f0f261afd422570735899759c0584236916/coverage-7.6.8-cp313-cp313-manylinux_2_5_i686.manylinux1_i686.manylinux_2_17_i686.manylinux2014_i686.whl", hash = "sha256:6f4548c5ead23ad13fb7a2c8ea541357474ec13c2b736feb02e19a3085fac002", size = 237237 },
    { url = "https://files.pythonhosted.org/packages/d4/e4/a91e9bb46809c8b63e68fc5db5c4d567d3423b6691d049a4f950e38fbe9d/coverage-7.6.8-cp313-cp313-manylinux_2_5_x86_64.manylinux1_x86_64.manylinux_2_17_x86_64.manylinux2014_x86_64.whl", hash = "sha256:3b4b4299dd0d2c67caaaf286d58aef5e75b125b95615dda4542561a5a566a1e3", size = 239225 },
    { url = "https://files.pythonhosted.org/packages/31/9c/9b99b0591ec4555b7292d271e005f27b465388ce166056c435b288db6a69/coverage-7.6.8-cp313-cp313-musllinux_1_2_aarch64.whl", hash = "sha256:c9ebfb2507751f7196995142f057d1324afdab56db1d9743aab7f50289abd022", size = 238888 },
    { url = "https://files.pythonhosted.org/packages/a6/85/285c2df9a04bc7c31f21fd9d4a24d19e040ec5e2ff06e572af1f6514c9e7/coverage-7.6.8-cp313-cp313-musllinux_1_2_i686.whl", hash = "sha256:c1b4474beee02ede1eef86c25ad4600a424fe36cff01a6103cb4533c6bf0169e", size = 236974 },
    { url = "https://files.pythonhosted.org/packages/cb/a1/95ec8522206f76cdca033bf8bb61fff56429fb414835fc4d34651dfd29fc/coverage-7.6.8-cp313-cp313-musllinux_1_2_x86_64.whl", hash = "sha256:d9fd2547e6decdbf985d579cf3fc78e4c1d662b9b0ff7cc7862baaab71c9cc5b", size = 238815 },
    { url = "https://files.pythonhosted.org/packages/8d/ac/687e9ba5e6d0979e9dab5c02e01c4f24ac58260ef82d88d3b433b3f84f1e/coverage-7.6.8-cp313-cp313-win32.whl", hash = "sha256:8aae5aea53cbfe024919715eca696b1a3201886ce83790537d1c3668459c7146", size = 209957 },
    { url = "https://files.pythonhosted.org/packages/2f/a3/b61cc8e3fcf075293fb0f3dee405748453c5ba28ac02ceb4a87f52bdb105/coverage-7.6.8-cp313-cp313-win_amd64.whl", hash = "sha256:ae270e79f7e169ccfe23284ff5ea2d52a6f401dc01b337efb54b3783e2ce3f28", size = 210711 },
    { url = "https://files.pythonhosted.org/packages/ee/4b/891c8b9acf1b62c85e4a71dac142ab9284e8347409b7355de02e3f38306f/coverage-7.6.8-cp313-cp313t-macosx_10_13_x86_64.whl", hash = "sha256:de38add67a0af869b0d79c525d3e4588ac1ffa92f39116dbe0ed9753f26eba7d", size = 208053 },
    { url = "https://files.pythonhosted.org/packages/18/a9/9e330409b291cc002723d339346452800e78df1ce50774ca439ade1d374f/coverage-7.6.8-cp313-cp313t-macosx_11_0_arm64.whl", hash = "sha256:b07c25d52b1c16ce5de088046cd2432b30f9ad5e224ff17c8f496d9cb7d1d451", size = 208329 },
    { url = "https://files.pythonhosted.org/packages/9c/0d/33635fd429f6589c6e1cdfc7bf581aefe4c1792fbff06383f9d37f59db60/coverage-7.6.8-cp313-cp313t-manylinux_2_17_aarch64.manylinux2014_aarch64.whl", hash = "sha256:62a66ff235e4c2e37ed3b6104d8b478d767ff73838d1222132a7a026aa548764", size = 251052 },
    { url = "https://files.pythonhosted.org/packages/23/32/8a08da0e46f3830bbb9a5b40614241b2e700f27a9c2889f53122486443ed/coverage-7.6.8-cp313-cp313t-manylinux_2_5_i686.manylinux1_i686.manylinux_2_17_i686.manylinux2014_i686.whl", hash = "sha256:09b9f848b28081e7b975a3626e9081574a7b9196cde26604540582da60235fdf", size = 246765 },
    { url = "https://files.pythonhosted.org/packages/56/3f/3b86303d2c14350fdb1c6c4dbf9bc76000af2382f42ca1d4d99c6317666e/coverage-7.6.8-cp313-cp313t-manylinux_2_5_x86_64.manylinux1_x86_64.manylinux_2_17_x86_64.manylinux2014_x86_64.whl", hash = "sha256:093896e530c38c8e9c996901858ac63f3d4171268db2c9c8b373a228f459bbc5", size = 249125 },
    { url = "https://files.pythonhosted.org/packages/36/cb/c4f081b9023f9fd8646dbc4ef77be0df090263e8f66f4ea47681e0dc2cff/coverage-7.6.8-cp313-cp313t-musllinux_1_2_aarch64.whl", hash = "sha256:9a7b8ac36fd688c8361cbc7bf1cb5866977ece6e0b17c34aa0df58bda4fa18a4", size = 248615 },
    { url = "https://files.pythonhosted.org/packages/32/ee/53bdbf67760928c44b57b2c28a8c0a4bf544f85a9ee129a63ba5c78fdee4/coverage-7.6.8-cp313-cp313t-musllinux_1_2_i686.whl", hash = "sha256:38c51297b35b3ed91670e1e4efb702b790002e3245a28c76e627478aa3c10d83", size = 246507 },
    { url = "https://files.pythonhosted.org/packages/57/49/5a57910bd0af6d8e802b4ca65292576d19b54b49f81577fd898505dee075/coverage-7.6.8-cp313-cp313t-musllinux_1_2_x86_64.whl", hash = "sha256:2e4e0f60cb4bd7396108823548e82fdab72d4d8a65e58e2c19bbbc2f1e2bfa4b", size = 247785 },
    { url = "https://files.pythonhosted.org/packages/bd/37/e450c9f6b297c79bb9858407396ed3e084dcc22990dd110ab01d5ceb9770/coverage-7.6.8-cp313-cp313t-win32.whl", hash = "sha256:6535d996f6537ecb298b4e287a855f37deaf64ff007162ec0afb9ab8ba3b8b71", size = 210605 },
    { url = "https://files.pythonhosted.org/packages/44/79/7d0c7dd237c6905018e2936cd1055fe1d42e7eba2ebab3c00f4aad2a27d7/coverage-7.6.8-cp313-cp313t-win_amd64.whl", hash = "sha256:c79c0685f142ca53256722a384540832420dff4ab15fec1863d7e5bc8691bdcc", size = 211777 },
]

[package.optional-dependencies]
toml = [
    { name = "tomli", marker = "python_full_version <= '3.11'" },
]

[[package]]
name = "debugpy"
version = "1.8.9"
source = { registry = "https://pypi.org/simple" }
sdist = { url = "https://files.pythonhosted.org/packages/88/92/15b454c516c4c53cc8c03967e4be12b65a1ea36db3bb4513a7453f75c8d8/debugpy-1.8.9.zip", hash = "sha256:1339e14c7d980407248f09824d1b25ff5c5616651689f1e0f0e51bdead3ea13e", size = 4921695 }
wheels = [
    { url = "https://files.pythonhosted.org/packages/f7/bf/c41b688ad490d644b3bcca505a87ea58ec0442234def9a641ba62dce9c11/debugpy-1.8.9-cp311-cp311-macosx_14_0_universal2.whl", hash = "sha256:b74a49753e21e33e7cf030883a92fa607bddc4ede1aa4145172debc637780040", size = 2179080 },
    { url = "https://files.pythonhosted.org/packages/f4/dd/e9de11423db7bde62469fbd932243c64f66d6d87924976f49ec336415522/debugpy-1.8.9-cp311-cp311-manylinux_2_5_x86_64.manylinux1_x86_64.manylinux_2_17_x86_64.manylinux2014_x86_64.whl", hash = "sha256:62d22dacdb0e296966d7d74a7141aaab4bec123fa43d1a35ddcb39bf9fd29d70", size = 3137893 },
    { url = "https://files.pythonhosted.org/packages/2c/bf/e1f2c81220591728f35585b4abd67e71e9b39b3cb983f428b23d4ca6c22e/debugpy-1.8.9-cp311-cp311-win32.whl", hash = "sha256:8138efff315cd09b8dcd14226a21afda4ca582284bf4215126d87342bba1cc66", size = 5042644 },
    { url = "https://files.pythonhosted.org/packages/96/20/a407252954fd2812771e4ea3ab523f73889fd5027e305dec5ee4f0af149a/debugpy-1.8.9-cp311-cp311-win_amd64.whl", hash = "sha256:ff54ef77ad9f5c425398efb150239f6fe8e20c53ae2f68367eba7ece1e96226d", size = 5066943 },
    { url = "https://files.pythonhosted.org/packages/da/ab/1420baf8404d2b499349a44de5037133e06d489009032ce016fedb66eea1/debugpy-1.8.9-cp312-cp312-macosx_14_0_universal2.whl", hash = "sha256:957363d9a7a6612a37458d9a15e72d03a635047f946e5fceee74b50d52a9c8e2", size = 2504180 },
    { url = "https://files.pythonhosted.org/packages/58/ec/e0f88c6764314bda7887274e0b980812709b3d6363dcae124a49a9ceaa3c/debugpy-1.8.9-cp312-cp312-manylinux_2_5_x86_64.manylinux1_x86_64.manylinux_2_17_x86_64.manylinux2014_x86_64.whl", hash = "sha256:5e565fc54b680292b418bb809f1386f17081d1346dca9a871bf69a8ac4071afe", size = 4224563 },
    { url = "https://files.pythonhosted.org/packages/dd/49/d9ea004ee2e4531d2b528841689ee2ba01c6a4b58840efd15e57dd866a86/debugpy-1.8.9-cp312-cp312-win32.whl", hash = "sha256:3e59842d6c4569c65ceb3751075ff8d7e6a6ada209ceca6308c9bde932bcef11", size = 5163641 },
    { url = "https://files.pythonhosted.org/packages/b1/63/c8b0718024c1187a446316037680e1564bf063c6665c815f17b42c244aba/debugpy-1.8.9-cp312-cp312-win_amd64.whl", hash = "sha256:66eeae42f3137eb428ea3a86d4a55f28da9bd5a4a3d369ba95ecc3a92c1bba53", size = 5203862 },
    { url = "https://files.pythonhosted.org/packages/cc/8d/eb12dcb977a2d166aac6614e60daddd1eef72881a0343717d7deb0d4868c/debugpy-1.8.9-cp313-cp313-macosx_14_0_universal2.whl", hash = "sha256:957ecffff80d47cafa9b6545de9e016ae8c9547c98a538ee96ab5947115fb3dd", size = 2489077 },
    { url = "https://files.pythonhosted.org/packages/87/2b/3b7a00d8d2bb891cfa33240575c2d5fc3fa6e0bc75567f4ece59b9d3d6ea/debugpy-1.8.9-cp313-cp313-manylinux_2_5_x86_64.manylinux1_x86_64.manylinux_2_17_x86_64.manylinux2014_x86_64.whl", hash = "sha256:1efbb3ff61487e2c16b3e033bc8595aea578222c08aaf3c4bf0f93fadbd662ee", size = 4219198 },
    { url = "https://files.pythonhosted.org/packages/5f/a1/f489026a65fabfff8c73bd51b880c130d636e02b1847564141fe3957d94f/debugpy-1.8.9-cp313-cp313-win32.whl", hash = "sha256:7c4d65d03bee875bcb211c76c1d8f10f600c305dbd734beaed4077e902606fee", size = 5163014 },
    { url = "https://files.pythonhosted.org/packages/e6/84/6070908dd163121358eb9d76fcc94f05bc99d2f89a85fe1b86167bc34ec6/debugpy-1.8.9-cp313-cp313-win_amd64.whl", hash = "sha256:e46b420dc1bea64e5bbedd678148be512442bc589b0111bd799367cde051e71a", size = 5203529 },
    { url = "https://files.pythonhosted.org/packages/2d/23/3f5804202da11c950dc0caae4a62d0c9aadabdb2daeb5f7aa09838647b5d/debugpy-1.8.9-py2.py3-none-any.whl", hash = "sha256:cc37a6c9987ad743d9c3a14fa1b1a14b7e4e6041f9dd0c8abf8895fe7a97b899", size = 5166094 },
]

[[package]]
name = "decorator"
version = "5.1.1"
source = { registry = "https://pypi.org/simple" }
sdist = { url = "https://files.pythonhosted.org/packages/66/0c/8d907af351aa16b42caae42f9d6aa37b900c67308052d10fdce809f8d952/decorator-5.1.1.tar.gz", hash = "sha256:637996211036b6385ef91435e4fae22989472f9d571faba8927ba8253acbc330", size = 35016 }
wheels = [
    { url = "https://files.pythonhosted.org/packages/d5/50/83c593b07763e1161326b3b8c6686f0f4b0f24d5526546bee538c89837d6/decorator-5.1.1-py3-none-any.whl", hash = "sha256:b8c3f85900b9dc423225913c5aace94729fe1fa9763b38939a95226f02d37186", size = 9073 },
]

[[package]]
name = "defusedxml"
version = "0.7.1"
source = { registry = "https://pypi.org/simple" }
sdist = { url = "https://files.pythonhosted.org/packages/0f/d5/c66da9b79e5bdb124974bfe172b4daf3c984ebd9c2a06e2b8a4dc7331c72/defusedxml-0.7.1.tar.gz", hash = "sha256:1bb3032db185915b62d7c6209c5a8792be6a32ab2fedacc84e01b52c51aa3e69", size = 75520 }
wheels = [
    { url = "https://files.pythonhosted.org/packages/07/6c/aa3f2f849e01cb6a001cd8554a88d4c77c5c1a31c95bdf1cf9301e6d9ef4/defusedxml-0.7.1-py2.py3-none-any.whl", hash = "sha256:a352e7e428770286cc899e2542b6cdaedb2b4953ff269a210103ec58f6198a61", size = 25604 },
]

[[package]]
name = "distlib"
version = "0.3.9"
source = { registry = "https://pypi.org/simple" }
sdist = { url = "https://files.pythonhosted.org/packages/0d/dd/1bec4c5ddb504ca60fc29472f3d27e8d4da1257a854e1d96742f15c1d02d/distlib-0.3.9.tar.gz", hash = "sha256:a60f20dea646b8a33f3e7772f74dc0b2d0772d2837ee1342a00645c81edf9403", size = 613923 }
wheels = [
    { url = "https://files.pythonhosted.org/packages/91/a1/cf2472db20f7ce4a6be1253a81cfdf85ad9c7885ffbed7047fb72c24cf87/distlib-0.3.9-py2.py3-none-any.whl", hash = "sha256:47f8c22fd27c27e25a65601af709b38e4f0a45ea4fc2e710f65755fa8caaaf87", size = 468973 },
]

[[package]]
name = "executing"
version = "2.1.0"
source = { registry = "https://pypi.org/simple" }
sdist = { url = "https://files.pythonhosted.org/packages/8c/e3/7d45f492c2c4a0e8e0fad57d081a7c8a0286cdd86372b070cca1ec0caa1e/executing-2.1.0.tar.gz", hash = "sha256:8ea27ddd260da8150fa5a708269c4a10e76161e2496ec3e587da9e3c0fe4b9ab", size = 977485 }
wheels = [
    { url = "https://files.pythonhosted.org/packages/b5/fd/afcd0496feca3276f509df3dbd5dae726fcc756f1a08d9e25abe1733f962/executing-2.1.0-py2.py3-none-any.whl", hash = "sha256:8d63781349375b5ebccc3142f4b30350c0cd9c79f921cde38be2be4637e98eaf", size = 25805 },
]

[[package]]
name = "fastjsonschema"
version = "2.21.1"
source = { registry = "https://pypi.org/simple" }
sdist = { url = "https://files.pythonhosted.org/packages/8b/50/4b769ce1ac4071a1ef6d86b1a3fb56cdc3a37615e8c5519e1af96cdac366/fastjsonschema-2.21.1.tar.gz", hash = "sha256:794d4f0a58f848961ba16af7b9c85a3e88cd360df008c59aac6fc5ae9323b5d4", size = 373939 }
wheels = [
    { url = "https://files.pythonhosted.org/packages/90/2b/0817a2b257fe88725c25589d89aec060581aabf668707a8d03b2e9e0cb2a/fastjsonschema-2.21.1-py3-none-any.whl", hash = "sha256:c9e5b7e908310918cf494a434eeb31384dd84a98b57a30bcb1f535015b554667", size = 23924 },
]

[[package]]
name = "fence-llm"
<<<<<<< HEAD
version = "0.1.5"
=======
version = "0.1.6"
>>>>>>> 31c9cffc
source = { editable = "." }
dependencies = [
    { name = "boto3" },
    { name = "numexpr" },
    { name = "pydantic" },
    { name = "requests" },
]

[package.dev-dependencies]
dev = [
    { name = "bandit" },
    { name = "black" },
    { name = "codecov" },
    { name = "httpx" },
    { name = "isort" },
    { name = "jupyterlab" },
    { name = "pandas" },
    { name = "pillow" },
    { name = "plotly" },
    { name = "pre-commit" },
    { name = "pytest" },
    { name = "pytest-cov" },
    { name = "pytest-mock" },
    { name = "ruff" },
]

[package.metadata]
requires-dist = [
    { name = "boto3", specifier = ">=1.34.100" },
    { name = "numexpr", specifier = ">=2.10.1" },
    { name = "pydantic", specifier = ">=2.7.1" },
    { name = "requests", specifier = ">=2.32.3" },
]

[package.metadata.requires-dev]
dev = [
    { name = "bandit", specifier = ">=1.7.8,<2.0.0" },
    { name = "black", specifier = ">=24.4.2,<25.0.0" },
    { name = "codecov", specifier = ">=2.1.13,<3.0.0" },
    { name = "httpx", specifier = ">=0.28.0" },
    { name = "isort", specifier = ">=5.13.2,<6.0.0" },
    { name = "jupyterlab", specifier = ">=4.2.4,<5.0.0" },
    { name = "pandas", specifier = ">=2.2.3" },
    { name = "pillow", specifier = ">=11.0.0" },
    { name = "plotly", specifier = ">=5.24.1" },
    { name = "pre-commit", specifier = ">=3.7.1,<4.0.0" },
    { name = "pytest", specifier = ">=8.2.0,<9.0.0" },
    { name = "pytest-cov", specifier = ">=6.0.0" },
    { name = "pytest-mock", specifier = ">=3.14.0,<4.0.0" },
    { name = "ruff", specifier = ">=0.4.3,<1.0.0" },
]

[[package]]
name = "filelock"
version = "3.16.1"
source = { registry = "https://pypi.org/simple" }
sdist = { url = "https://files.pythonhosted.org/packages/9d/db/3ef5bb276dae18d6ec2124224403d1d67bccdbefc17af4cc8f553e341ab1/filelock-3.16.1.tar.gz", hash = "sha256:c249fbfcd5db47e5e2d6d62198e565475ee65e4831e2561c8e313fa7eb961435", size = 18037 }
wheels = [
    { url = "https://files.pythonhosted.org/packages/b9/f8/feced7779d755758a52d1f6635d990b8d98dc0a29fa568bbe0625f18fdf3/filelock-3.16.1-py3-none-any.whl", hash = "sha256:2082e5703d51fbf98ea75855d9d5527e33d8ff23099bec374a134febee6946b0", size = 16163 },
]

[[package]]
name = "fqdn"
version = "1.5.1"
source = { registry = "https://pypi.org/simple" }
sdist = { url = "https://files.pythonhosted.org/packages/30/3e/a80a8c077fd798951169626cde3e239adeba7dab75deb3555716415bd9b0/fqdn-1.5.1.tar.gz", hash = "sha256:105ed3677e767fb5ca086a0c1f4bb66ebc3c100be518f0e0d755d9eae164d89f", size = 6015 }
wheels = [
    { url = "https://files.pythonhosted.org/packages/cf/58/8acf1b3e91c58313ce5cb67df61001fc9dcd21be4fadb76c1a2d540e09ed/fqdn-1.5.1-py3-none-any.whl", hash = "sha256:3a179af3761e4df6eb2e026ff9e1a3033d3587bf980a0b1b2e1e5d08d7358014", size = 9121 },
]

[[package]]
name = "h11"
version = "0.14.0"
source = { registry = "https://pypi.org/simple" }
sdist = { url = "https://files.pythonhosted.org/packages/f5/38/3af3d3633a34a3316095b39c8e8fb4853a28a536e55d347bd8d8e9a14b03/h11-0.14.0.tar.gz", hash = "sha256:8f19fbbe99e72420ff35c00b27a34cb9937e902a8b810e2c88300c6f0a3b699d", size = 100418 }
wheels = [
    { url = "https://files.pythonhosted.org/packages/95/04/ff642e65ad6b90db43e668d70ffb6736436c7ce41fcc549f4e9472234127/h11-0.14.0-py3-none-any.whl", hash = "sha256:e3fe4ac4b851c468cc8363d500db52c2ead036020723024a109d37346efaa761", size = 58259 },
]

[[package]]
name = "httpcore"
version = "1.0.7"
source = { registry = "https://pypi.org/simple" }
dependencies = [
    { name = "certifi" },
    { name = "h11" },
]
sdist = { url = "https://files.pythonhosted.org/packages/6a/41/d7d0a89eb493922c37d343b607bc1b5da7f5be7e383740b4753ad8943e90/httpcore-1.0.7.tar.gz", hash = "sha256:8551cb62a169ec7162ac7be8d4817d561f60e08eaa485234898414bb5a8a0b4c", size = 85196 }
wheels = [
    { url = "https://files.pythonhosted.org/packages/87/f5/72347bc88306acb359581ac4d52f23c0ef445b57157adedb9aee0cd689d2/httpcore-1.0.7-py3-none-any.whl", hash = "sha256:a3fff8f43dc260d5bd363d9f9cf1830fa3a458b332856f34282de498ed420edd", size = 78551 },
]

[[package]]
name = "httpx"
version = "0.28.0"
source = { registry = "https://pypi.org/simple" }
dependencies = [
    { name = "anyio" },
    { name = "certifi" },
    { name = "httpcore" },
    { name = "idna" },
]
sdist = { url = "https://files.pythonhosted.org/packages/10/df/676b7cf674dd1bdc71a64ad393c89879f75e4a0ab8395165b498262ae106/httpx-0.28.0.tar.gz", hash = "sha256:0858d3bab51ba7e386637f22a61d8ccddaeec5f3fe4209da3a6168dbb91573e0", size = 141307 }
wheels = [
    { url = "https://files.pythonhosted.org/packages/8f/fb/a19866137577ba60c6d8b69498dc36be479b13ba454f691348ddf428f185/httpx-0.28.0-py3-none-any.whl", hash = "sha256:dc0b419a0cfeb6e8b34e85167c0da2671206f5095f1baa9663d23bcfd6b535fc", size = 73551 },
]

[[package]]
name = "identify"
version = "2.6.3"
source = { registry = "https://pypi.org/simple" }
sdist = { url = "https://files.pythonhosted.org/packages/1a/5f/05f0d167be94585d502b4adf8c7af31f1dc0b1c7e14f9938a88fdbbcf4a7/identify-2.6.3.tar.gz", hash = "sha256:62f5dae9b5fef52c84cc188514e9ea4f3f636b1d8799ab5ebc475471f9e47a02", size = 99179 }
wheels = [
    { url = "https://files.pythonhosted.org/packages/c9/f5/09644a3ad803fae9eca8efa17e1f2aef380c7f0b02f7ec4e8d446e51d64a/identify-2.6.3-py2.py3-none-any.whl", hash = "sha256:9edba65473324c2ea9684b1f944fe3191db3345e50b6d04571d10ed164f8d7bd", size = 99049 },
]

[[package]]
name = "idna"
version = "3.10"
source = { registry = "https://pypi.org/simple" }
sdist = { url = "https://files.pythonhosted.org/packages/f1/70/7703c29685631f5a7590aa73f1f1d3fa9a380e654b86af429e0934a32f7d/idna-3.10.tar.gz", hash = "sha256:12f65c9b470abda6dc35cf8e63cc574b1c52b11df2c86030af0ac09b01b13ea9", size = 190490 }
wheels = [
    { url = "https://files.pythonhosted.org/packages/76/c6/c88e154df9c4e1a2a66ccf0005a88dfb2650c1dffb6f5ce603dfbd452ce3/idna-3.10-py3-none-any.whl", hash = "sha256:946d195a0d259cbba61165e88e65941f16e9b36ea6ddb97f00452bae8b1287d3", size = 70442 },
]

[[package]]
name = "iniconfig"
version = "2.0.0"
source = { registry = "https://pypi.org/simple" }
sdist = { url = "https://files.pythonhosted.org/packages/d7/4b/cbd8e699e64a6f16ca3a8220661b5f83792b3017d0f79807cb8708d33913/iniconfig-2.0.0.tar.gz", hash = "sha256:2d91e135bf72d31a410b17c16da610a82cb55f6b0477d1a902134b24a455b8b3", size = 4646 }
wheels = [
    { url = "https://files.pythonhosted.org/packages/ef/a6/62565a6e1cf69e10f5727360368e451d4b7f58beeac6173dc9db836a5b46/iniconfig-2.0.0-py3-none-any.whl", hash = "sha256:b6a85871a79d2e3b22d2d1b94ac2824226a63c6b741c88f7ae975f18b6778374", size = 5892 },
]

[[package]]
name = "ipykernel"
version = "6.29.5"
source = { registry = "https://pypi.org/simple" }
dependencies = [
    { name = "appnope", marker = "platform_system == 'Darwin'" },
    { name = "comm" },
    { name = "debugpy" },
    { name = "ipython" },
    { name = "jupyter-client" },
    { name = "jupyter-core" },
    { name = "matplotlib-inline" },
    { name = "nest-asyncio" },
    { name = "packaging" },
    { name = "psutil" },
    { name = "pyzmq" },
    { name = "tornado" },
    { name = "traitlets" },
]
sdist = { url = "https://files.pythonhosted.org/packages/e9/5c/67594cb0c7055dc50814b21731c22a601101ea3b1b50a9a1b090e11f5d0f/ipykernel-6.29.5.tar.gz", hash = "sha256:f093a22c4a40f8828f8e330a9c297cb93dcab13bd9678ded6de8e5cf81c56215", size = 163367 }
wheels = [
    { url = "https://files.pythonhosted.org/packages/94/5c/368ae6c01c7628438358e6d337c19b05425727fbb221d2a3c4303c372f42/ipykernel-6.29.5-py3-none-any.whl", hash = "sha256:afdb66ba5aa354b09b91379bac28ae4afebbb30e8b39510c9690afb7a10421b5", size = 117173 },
]

[[package]]
name = "ipython"
version = "8.30.0"
source = { registry = "https://pypi.org/simple" }
dependencies = [
    { name = "colorama", marker = "sys_platform == 'win32'" },
    { name = "decorator" },
    { name = "jedi" },
    { name = "matplotlib-inline" },
    { name = "pexpect", marker = "sys_platform != 'emscripten' and sys_platform != 'win32'" },
    { name = "prompt-toolkit" },
    { name = "pygments" },
    { name = "stack-data" },
    { name = "traitlets" },
    { name = "typing-extensions", marker = "python_full_version < '3.12'" },
]
sdist = { url = "https://files.pythonhosted.org/packages/d8/8b/710af065ab8ed05649afa5bd1e07401637c9ec9fb7cfda9eac7e91e9fbd4/ipython-8.30.0.tar.gz", hash = "sha256:cb0a405a306d2995a5cbb9901894d240784a9f341394c6ba3f4fe8c6eb89ff6e", size = 5592205 }
wheels = [
    { url = "https://files.pythonhosted.org/packages/1d/f3/1332ba2f682b07b304ad34cad2f003adcfeb349486103f4b632335074a7c/ipython-8.30.0-py3-none-any.whl", hash = "sha256:85ec56a7e20f6c38fce7727dcca699ae4ffc85985aa7b23635a8008f918ae321", size = 820765 },
]

[[package]]
name = "isoduration"
version = "20.11.0"
source = { registry = "https://pypi.org/simple" }
dependencies = [
    { name = "arrow" },
]
sdist = { url = "https://files.pythonhosted.org/packages/7c/1a/3c8edc664e06e6bd06cce40c6b22da5f1429aa4224d0c590f3be21c91ead/isoduration-20.11.0.tar.gz", hash = "sha256:ac2f9015137935279eac671f94f89eb00584f940f5dc49462a0c4ee692ba1bd9", size = 11649 }
wheels = [
    { url = "https://files.pythonhosted.org/packages/7b/55/e5326141505c5d5e34c5e0935d2908a74e4561eca44108fbfb9c13d2911a/isoduration-20.11.0-py3-none-any.whl", hash = "sha256:b2904c2a4228c3d44f409c8ae8e2370eb21a26f7ac2ec5446df141dde3452042", size = 11321 },
]

[[package]]
name = "isort"
version = "5.13.2"
source = { registry = "https://pypi.org/simple" }
sdist = { url = "https://files.pythonhosted.org/packages/87/f9/c1eb8635a24e87ade2efce21e3ce8cd6b8630bb685ddc9cdaca1349b2eb5/isort-5.13.2.tar.gz", hash = "sha256:48fdfcb9face5d58a4f6dde2e72a1fb8dcaf8ab26f95ab49fab84c2ddefb0109", size = 175303 }
wheels = [
    { url = "https://files.pythonhosted.org/packages/d1/b3/8def84f539e7d2289a02f0524b944b15d7c75dab7628bedf1c4f0992029c/isort-5.13.2-py3-none-any.whl", hash = "sha256:8ca5e72a8d85860d5a3fa69b8745237f2939afe12dbf656afbcb47fe72d947a6", size = 92310 },
]

[[package]]
name = "jedi"
version = "0.19.2"
source = { registry = "https://pypi.org/simple" }
dependencies = [
    { name = "parso" },
]
sdist = { url = "https://files.pythonhosted.org/packages/72/3a/79a912fbd4d8dd6fbb02bf69afd3bb72cf0c729bb3063c6f4498603db17a/jedi-0.19.2.tar.gz", hash = "sha256:4770dc3de41bde3966b02eb84fbcf557fb33cce26ad23da12c742fb50ecb11f0", size = 1231287 }
wheels = [
    { url = "https://files.pythonhosted.org/packages/c0/5a/9cac0c82afec3d09ccd97c8b6502d48f165f9124db81b4bcb90b4af974ee/jedi-0.19.2-py2.py3-none-any.whl", hash = "sha256:a8ef22bde8490f57fe5c7681a3c83cb58874daf72b4784de3cce5b6ef6edb5b9", size = 1572278 },
]

[[package]]
name = "jinja2"
version = "3.1.4"
source = { registry = "https://pypi.org/simple" }
dependencies = [
    { name = "markupsafe" },
]
sdist = { url = "https://files.pythonhosted.org/packages/ed/55/39036716d19cab0747a5020fc7e907f362fbf48c984b14e62127f7e68e5d/jinja2-3.1.4.tar.gz", hash = "sha256:4a3aee7acbbe7303aede8e9648d13b8bf88a429282aa6122a993f0ac800cb369", size = 240245 }
wheels = [
    { url = "https://files.pythonhosted.org/packages/31/80/3a54838c3fb461f6fec263ebf3a3a41771bd05190238de3486aae8540c36/jinja2-3.1.4-py3-none-any.whl", hash = "sha256:bc5dd2abb727a5319567b7a813e6a2e7318c39f4f487cfe6c89c6f9c7d25197d", size = 133271 },
]

[[package]]
name = "jmespath"
version = "1.0.1"
source = { registry = "https://pypi.org/simple" }
sdist = { url = "https://files.pythonhosted.org/packages/00/2a/e867e8531cf3e36b41201936b7fa7ba7b5702dbef42922193f05c8976cd6/jmespath-1.0.1.tar.gz", hash = "sha256:90261b206d6defd58fdd5e85f478bf633a2901798906be2ad389150c5c60edbe", size = 25843 }
wheels = [
    { url = "https://files.pythonhosted.org/packages/31/b4/b9b800c45527aadd64d5b442f9b932b00648617eb5d63d2c7a6587b7cafc/jmespath-1.0.1-py3-none-any.whl", hash = "sha256:02e2e4cc71b5bcab88332eebf907519190dd9e6e82107fa7f83b1003a6252980", size = 20256 },
]

[[package]]
name = "json5"
version = "0.10.0"
source = { registry = "https://pypi.org/simple" }
sdist = { url = "https://files.pythonhosted.org/packages/85/3d/bbe62f3d0c05a689c711cff57b2e3ac3d3e526380adb7c781989f075115c/json5-0.10.0.tar.gz", hash = "sha256:e66941c8f0a02026943c52c2eb34ebeb2a6f819a0be05920a6f5243cd30fd559", size = 48202 }
wheels = [
    { url = "https://files.pythonhosted.org/packages/aa/42/797895b952b682c3dafe23b1834507ee7f02f4d6299b65aaa61425763278/json5-0.10.0-py3-none-any.whl", hash = "sha256:19b23410220a7271e8377f81ba8aacba2fdd56947fbb137ee5977cbe1f5e8dfa", size = 34049 },
]

[[package]]
name = "jsonpointer"
version = "3.0.0"
source = { registry = "https://pypi.org/simple" }
sdist = { url = "https://files.pythonhosted.org/packages/6a/0a/eebeb1fa92507ea94016a2a790b93c2ae41a7e18778f85471dc54475ed25/jsonpointer-3.0.0.tar.gz", hash = "sha256:2b2d729f2091522d61c3b31f82e11870f60b68f43fbc705cb76bf4b832af59ef", size = 9114 }
wheels = [
    { url = "https://files.pythonhosted.org/packages/71/92/5e77f98553e9e75130c78900d000368476aed74276eb8ae8796f65f00918/jsonpointer-3.0.0-py2.py3-none-any.whl", hash = "sha256:13e088adc14fca8b6aa8177c044e12701e6ad4b28ff10e65f2267a90109c9942", size = 7595 },
]

[[package]]
name = "jsonschema"
version = "4.23.0"
source = { registry = "https://pypi.org/simple" }
dependencies = [
    { name = "attrs" },
    { name = "jsonschema-specifications" },
    { name = "referencing" },
    { name = "rpds-py" },
]
sdist = { url = "https://files.pythonhosted.org/packages/38/2e/03362ee4034a4c917f697890ccd4aec0800ccf9ded7f511971c75451deec/jsonschema-4.23.0.tar.gz", hash = "sha256:d71497fef26351a33265337fa77ffeb82423f3ea21283cd9467bb03999266bc4", size = 325778 }
wheels = [
    { url = "https://files.pythonhosted.org/packages/69/4a/4f9dbeb84e8850557c02365a0eee0649abe5eb1d84af92a25731c6c0f922/jsonschema-4.23.0-py3-none-any.whl", hash = "sha256:fbadb6f8b144a8f8cf9f0b89ba94501d143e50411a1278633f56a7acf7fd5566", size = 88462 },
]

[package.optional-dependencies]
format-nongpl = [
    { name = "fqdn" },
    { name = "idna" },
    { name = "isoduration" },
    { name = "jsonpointer" },
    { name = "rfc3339-validator" },
    { name = "rfc3986-validator" },
    { name = "uri-template" },
    { name = "webcolors" },
]

[[package]]
name = "jsonschema-specifications"
version = "2024.10.1"
source = { registry = "https://pypi.org/simple" }
dependencies = [
    { name = "referencing" },
]
sdist = { url = "https://files.pythonhosted.org/packages/10/db/58f950c996c793472e336ff3655b13fbcf1e3b359dcf52dcf3ed3b52c352/jsonschema_specifications-2024.10.1.tar.gz", hash = "sha256:0f38b83639958ce1152d02a7f062902c41c8fd20d558b0c34344292d417ae272", size = 15561 }
wheels = [
    { url = "https://files.pythonhosted.org/packages/d1/0f/8910b19ac0670a0f80ce1008e5e751c4a57e14d2c4c13a482aa6079fa9d6/jsonschema_specifications-2024.10.1-py3-none-any.whl", hash = "sha256:a09a0680616357d9a0ecf05c12ad234479f549239d0f5b55f3deea67475da9bf", size = 18459 },
]

[[package]]
name = "jupyter-client"
version = "8.6.3"
source = { registry = "https://pypi.org/simple" }
dependencies = [
    { name = "jupyter-core" },
    { name = "python-dateutil" },
    { name = "pyzmq" },
    { name = "tornado" },
    { name = "traitlets" },
]
sdist = { url = "https://files.pythonhosted.org/packages/71/22/bf9f12fdaeae18019a468b68952a60fe6dbab5d67cd2a103cac7659b41ca/jupyter_client-8.6.3.tar.gz", hash = "sha256:35b3a0947c4a6e9d589eb97d7d4cd5e90f910ee73101611f01283732bd6d9419", size = 342019 }
wheels = [
    { url = "https://files.pythonhosted.org/packages/11/85/b0394e0b6fcccd2c1eeefc230978a6f8cb0c5df1e4cd3e7625735a0d7d1e/jupyter_client-8.6.3-py3-none-any.whl", hash = "sha256:e8a19cc986cc45905ac3362915f410f3af85424b4c0905e94fa5f2cb08e8f23f", size = 106105 },
]

[[package]]
name = "jupyter-core"
version = "5.7.2"
source = { registry = "https://pypi.org/simple" }
dependencies = [
    { name = "platformdirs" },
    { name = "pywin32", marker = "platform_python_implementation != 'PyPy' and sys_platform == 'win32'" },
    { name = "traitlets" },
]
sdist = { url = "https://files.pythonhosted.org/packages/00/11/b56381fa6c3f4cc5d2cf54a7dbf98ad9aa0b339ef7a601d6053538b079a7/jupyter_core-5.7.2.tar.gz", hash = "sha256:aa5f8d32bbf6b431ac830496da7392035d6f61b4f54872f15c4bd2a9c3f536d9", size = 87629 }
wheels = [
    { url = "https://files.pythonhosted.org/packages/c9/fb/108ecd1fe961941959ad0ee4e12ee7b8b1477247f30b1fdfd83ceaf017f0/jupyter_core-5.7.2-py3-none-any.whl", hash = "sha256:4f7315d2f6b4bcf2e3e7cb6e46772eba760ae459cd1f59d29eb57b0a01bd7409", size = 28965 },
]

[[package]]
name = "jupyter-events"
version = "0.10.0"
source = { registry = "https://pypi.org/simple" }
dependencies = [
    { name = "jsonschema", extra = ["format-nongpl"] },
    { name = "python-json-logger" },
    { name = "pyyaml" },
    { name = "referencing" },
    { name = "rfc3339-validator" },
    { name = "rfc3986-validator" },
    { name = "traitlets" },
]
sdist = { url = "https://files.pythonhosted.org/packages/8d/53/7537a1aa558229bb0b1b178d814c9d68a9c697d3aecb808a1cb2646acf1f/jupyter_events-0.10.0.tar.gz", hash = "sha256:670b8229d3cc882ec782144ed22e0d29e1c2d639263f92ca8383e66682845e22", size = 61516 }
wheels = [
    { url = "https://files.pythonhosted.org/packages/a5/94/059180ea70a9a326e1815176b2370da56376da347a796f8c4f0b830208ef/jupyter_events-0.10.0-py3-none-any.whl", hash = "sha256:4b72130875e59d57716d327ea70d3ebc3af1944d3717e5a498b8a06c6c159960", size = 18777 },
]

[[package]]
name = "jupyter-lsp"
version = "2.2.5"
source = { registry = "https://pypi.org/simple" }
dependencies = [
    { name = "jupyter-server" },
]
sdist = { url = "https://files.pythonhosted.org/packages/85/b4/3200b0b09c12bc3b72d943d923323c398eff382d1dcc7c0dbc8b74630e40/jupyter-lsp-2.2.5.tar.gz", hash = "sha256:793147a05ad446f809fd53ef1cd19a9f5256fd0a2d6b7ce943a982cb4f545001", size = 48741 }
wheels = [
    { url = "https://files.pythonhosted.org/packages/07/e0/7bd7cff65594fd9936e2f9385701e44574fc7d721331ff676ce440b14100/jupyter_lsp-2.2.5-py3-none-any.whl", hash = "sha256:45fbddbd505f3fbfb0b6cb2f1bc5e15e83ab7c79cd6e89416b248cb3c00c11da", size = 69146 },
]

[[package]]
name = "jupyter-server"
version = "2.14.2"
source = { registry = "https://pypi.org/simple" }
dependencies = [
    { name = "anyio" },
    { name = "argon2-cffi" },
    { name = "jinja2" },
    { name = "jupyter-client" },
    { name = "jupyter-core" },
    { name = "jupyter-events" },
    { name = "jupyter-server-terminals" },
    { name = "nbconvert" },
    { name = "nbformat" },
    { name = "overrides" },
    { name = "packaging" },
    { name = "prometheus-client" },
    { name = "pywinpty", marker = "os_name == 'nt'" },
    { name = "pyzmq" },
    { name = "send2trash" },
    { name = "terminado" },
    { name = "tornado" },
    { name = "traitlets" },
    { name = "websocket-client" },
]
sdist = { url = "https://files.pythonhosted.org/packages/0c/34/88b47749c7fa9358e10eac356c4b97d94a91a67d5c935a73f69bc4a31118/jupyter_server-2.14.2.tar.gz", hash = "sha256:66095021aa9638ced276c248b1d81862e4c50f292d575920bbe960de1c56b12b", size = 719933 }
wheels = [
    { url = "https://files.pythonhosted.org/packages/57/e1/085edea6187a127ca8ea053eb01f4e1792d778b4d192c74d32eb6730fed6/jupyter_server-2.14.2-py3-none-any.whl", hash = "sha256:47ff506127c2f7851a17bf4713434208fc490955d0e8632e95014a9a9afbeefd", size = 383556 },
]

[[package]]
name = "jupyter-server-terminals"
version = "0.5.3"
source = { registry = "https://pypi.org/simple" }
dependencies = [
    { name = "pywinpty", marker = "os_name == 'nt'" },
    { name = "terminado" },
]
sdist = { url = "https://files.pythonhosted.org/packages/fc/d5/562469734f476159e99a55426d697cbf8e7eb5efe89fb0e0b4f83a3d3459/jupyter_server_terminals-0.5.3.tar.gz", hash = "sha256:5ae0295167220e9ace0edcfdb212afd2b01ee8d179fe6f23c899590e9b8a5269", size = 31430 }
wheels = [
    { url = "https://files.pythonhosted.org/packages/07/2d/2b32cdbe8d2a602f697a649798554e4f072115438e92249624e532e8aca6/jupyter_server_terminals-0.5.3-py3-none-any.whl", hash = "sha256:41ee0d7dc0ebf2809c668e0fc726dfaf258fcd3e769568996ca731b6194ae9aa", size = 13656 },
]

[[package]]
name = "jupyterlab"
version = "4.3.1"
source = { registry = "https://pypi.org/simple" }
dependencies = [
    { name = "async-lru" },
    { name = "httpx" },
    { name = "ipykernel" },
    { name = "jinja2" },
    { name = "jupyter-core" },
    { name = "jupyter-lsp" },
    { name = "jupyter-server" },
    { name = "jupyterlab-server" },
    { name = "notebook-shim" },
    { name = "packaging" },
    { name = "setuptools" },
    { name = "tornado" },
    { name = "traitlets" },
]
sdist = { url = "https://files.pythonhosted.org/packages/37/4b/f56825c4715e213f8d7784a1185eac74820eb86f3e2bf3753c22e839222d/jupyterlab-4.3.1.tar.gz", hash = "sha256:a4a338327556443521731d82f2a6ccf926df478914ca029616621704d47c3c65", size = 21796326 }
wheels = [
    { url = "https://files.pythonhosted.org/packages/15/73/b7ce0f27ef4597dfb89fdb6376000584c1ce40a11ee66a66af6cd536de23/jupyterlab-4.3.1-py3-none-any.whl", hash = "sha256:2d9a1c305bc748e277819a17a5d5e22452e533e835f4237b2f30f3b0e491e01f", size = 11663829 },
]

[[package]]
name = "jupyterlab-pygments"
version = "0.3.0"
source = { registry = "https://pypi.org/simple" }
sdist = { url = "https://files.pythonhosted.org/packages/90/51/9187be60d989df97f5f0aba133fa54e7300f17616e065d1ada7d7646b6d6/jupyterlab_pygments-0.3.0.tar.gz", hash = "sha256:721aca4d9029252b11cfa9d185e5b5af4d54772bb8072f9b7036f4170054d35d", size = 512900 }
wheels = [
    { url = "https://files.pythonhosted.org/packages/b1/dd/ead9d8ea85bf202d90cc513b533f9c363121c7792674f78e0d8a854b63b4/jupyterlab_pygments-0.3.0-py3-none-any.whl", hash = "sha256:841a89020971da1d8693f1a99997aefc5dc424bb1b251fd6322462a1b8842780", size = 15884 },
]

[[package]]
name = "jupyterlab-server"
version = "2.27.3"
source = { registry = "https://pypi.org/simple" }
dependencies = [
    { name = "babel" },
    { name = "jinja2" },
    { name = "json5" },
    { name = "jsonschema" },
    { name = "jupyter-server" },
    { name = "packaging" },
    { name = "requests" },
]
sdist = { url = "https://files.pythonhosted.org/packages/0a/c9/a883ce65eb27905ce77ace410d83587c82ea64dc85a48d1f7ed52bcfa68d/jupyterlab_server-2.27.3.tar.gz", hash = "sha256:eb36caca59e74471988f0ae25c77945610b887f777255aa21f8065def9e51ed4", size = 76173 }
wheels = [
    { url = "https://files.pythonhosted.org/packages/54/09/2032e7d15c544a0e3cd831c51d77a8ca57f7555b2e1b2922142eddb02a84/jupyterlab_server-2.27.3-py3-none-any.whl", hash = "sha256:e697488f66c3db49df675158a77b3b017520d772c6e1548c7d9bcc5df7944ee4", size = 59700 },
]

[[package]]
name = "markdown-it-py"
version = "3.0.0"
source = { registry = "https://pypi.org/simple" }
dependencies = [
    { name = "mdurl" },
]
sdist = { url = "https://files.pythonhosted.org/packages/38/71/3b932df36c1a044d397a1f92d1cf91ee0a503d91e470cbd670aa66b07ed0/markdown-it-py-3.0.0.tar.gz", hash = "sha256:e3f60a94fa066dc52ec76661e37c851cb232d92f9886b15cb560aaada2df8feb", size = 74596 }
wheels = [
    { url = "https://files.pythonhosted.org/packages/42/d7/1ec15b46af6af88f19b8e5ffea08fa375d433c998b8a7639e76935c14f1f/markdown_it_py-3.0.0-py3-none-any.whl", hash = "sha256:355216845c60bd96232cd8d8c40e8f9765cc86f46880e43a8fd22dc1a1a8cab1", size = 87528 },
]

[[package]]
name = "markupsafe"
version = "3.0.2"
source = { registry = "https://pypi.org/simple" }
sdist = { url = "https://files.pythonhosted.org/packages/b2/97/5d42485e71dfc078108a86d6de8fa46db44a1a9295e89c5d6d4a06e23a62/markupsafe-3.0.2.tar.gz", hash = "sha256:ee55d3edf80167e48ea11a923c7386f4669df67d7994554387f84e7d8b0a2bf0", size = 20537 }
wheels = [
    { url = "https://files.pythonhosted.org/packages/6b/28/bbf83e3f76936960b850435576dd5e67034e200469571be53f69174a2dfd/MarkupSafe-3.0.2-cp311-cp311-macosx_10_9_universal2.whl", hash = "sha256:9025b4018f3a1314059769c7bf15441064b2207cb3f065e6ea1e7359cb46db9d", size = 14353 },
    { url = "https://files.pythonhosted.org/packages/6c/30/316d194b093cde57d448a4c3209f22e3046c5bb2fb0820b118292b334be7/MarkupSafe-3.0.2-cp311-cp311-macosx_11_0_arm64.whl", hash = "sha256:93335ca3812df2f366e80509ae119189886b0f3c2b81325d39efdb84a1e2ae93", size = 12392 },
    { url = "https://files.pythonhosted.org/packages/f2/96/9cdafba8445d3a53cae530aaf83c38ec64c4d5427d975c974084af5bc5d2/MarkupSafe-3.0.2-cp311-cp311-manylinux_2_17_aarch64.manylinux2014_aarch64.whl", hash = "sha256:2cb8438c3cbb25e220c2ab33bb226559e7afb3baec11c4f218ffa7308603c832", size = 23984 },
    { url = "https://files.pythonhosted.org/packages/f1/a4/aefb044a2cd8d7334c8a47d3fb2c9f328ac48cb349468cc31c20b539305f/MarkupSafe-3.0.2-cp311-cp311-manylinux_2_17_x86_64.manylinux2014_x86_64.whl", hash = "sha256:a123e330ef0853c6e822384873bef7507557d8e4a082961e1defa947aa59ba84", size = 23120 },
    { url = "https://files.pythonhosted.org/packages/8d/21/5e4851379f88f3fad1de30361db501300d4f07bcad047d3cb0449fc51f8c/MarkupSafe-3.0.2-cp311-cp311-manylinux_2_5_i686.manylinux1_i686.manylinux_2_17_i686.manylinux2014_i686.whl", hash = "sha256:1e084f686b92e5b83186b07e8a17fc09e38fff551f3602b249881fec658d3eca", size = 23032 },
    { url = "https://files.pythonhosted.org/packages/00/7b/e92c64e079b2d0d7ddf69899c98842f3f9a60a1ae72657c89ce2655c999d/MarkupSafe-3.0.2-cp311-cp311-musllinux_1_2_aarch64.whl", hash = "sha256:d8213e09c917a951de9d09ecee036d5c7d36cb6cb7dbaece4c71a60d79fb9798", size = 24057 },
    { url = "https://files.pythonhosted.org/packages/f9/ac/46f960ca323037caa0a10662ef97d0a4728e890334fc156b9f9e52bcc4ca/MarkupSafe-3.0.2-cp311-cp311-musllinux_1_2_i686.whl", hash = "sha256:5b02fb34468b6aaa40dfc198d813a641e3a63b98c2b05a16b9f80b7ec314185e", size = 23359 },
    { url = "https://files.pythonhosted.org/packages/69/84/83439e16197337b8b14b6a5b9c2105fff81d42c2a7c5b58ac7b62ee2c3b1/MarkupSafe-3.0.2-cp311-cp311-musllinux_1_2_x86_64.whl", hash = "sha256:0bff5e0ae4ef2e1ae4fdf2dfd5b76c75e5c2fa4132d05fc1b0dabcd20c7e28c4", size = 23306 },
    { url = "https://files.pythonhosted.org/packages/9a/34/a15aa69f01e2181ed8d2b685c0d2f6655d5cca2c4db0ddea775e631918cd/MarkupSafe-3.0.2-cp311-cp311-win32.whl", hash = "sha256:6c89876f41da747c8d3677a2b540fb32ef5715f97b66eeb0c6b66f5e3ef6f59d", size = 15094 },
    { url = "https://files.pythonhosted.org/packages/da/b8/3a3bd761922d416f3dc5d00bfbed11f66b1ab89a0c2b6e887240a30b0f6b/MarkupSafe-3.0.2-cp311-cp311-win_amd64.whl", hash = "sha256:70a87b411535ccad5ef2f1df5136506a10775d267e197e4cf531ced10537bd6b", size = 15521 },
    { url = "https://files.pythonhosted.org/packages/22/09/d1f21434c97fc42f09d290cbb6350d44eb12f09cc62c9476effdb33a18aa/MarkupSafe-3.0.2-cp312-cp312-macosx_10_13_universal2.whl", hash = "sha256:9778bd8ab0a994ebf6f84c2b949e65736d5575320a17ae8984a77fab08db94cf", size = 14274 },
    { url = "https://files.pythonhosted.org/packages/6b/b0/18f76bba336fa5aecf79d45dcd6c806c280ec44538b3c13671d49099fdd0/MarkupSafe-3.0.2-cp312-cp312-macosx_11_0_arm64.whl", hash = "sha256:846ade7b71e3536c4e56b386c2a47adf5741d2d8b94ec9dc3e92e5e1ee1e2225", size = 12348 },
    { url = "https://files.pythonhosted.org/packages/e0/25/dd5c0f6ac1311e9b40f4af06c78efde0f3b5cbf02502f8ef9501294c425b/MarkupSafe-3.0.2-cp312-cp312-manylinux_2_17_aarch64.manylinux2014_aarch64.whl", hash = "sha256:1c99d261bd2d5f6b59325c92c73df481e05e57f19837bdca8413b9eac4bd8028", size = 24149 },
    { url = "https://files.pythonhosted.org/packages/f3/f0/89e7aadfb3749d0f52234a0c8c7867877876e0a20b60e2188e9850794c17/MarkupSafe-3.0.2-cp312-cp312-manylinux_2_17_x86_64.manylinux2014_x86_64.whl", hash = "sha256:e17c96c14e19278594aa4841ec148115f9c7615a47382ecb6b82bd8fea3ab0c8", size = 23118 },
    { url = "https://files.pythonhosted.org/packages/d5/da/f2eeb64c723f5e3777bc081da884b414671982008c47dcc1873d81f625b6/MarkupSafe-3.0.2-cp312-cp312-manylinux_2_5_i686.manylinux1_i686.manylinux_2_17_i686.manylinux2014_i686.whl", hash = "sha256:88416bd1e65dcea10bc7569faacb2c20ce071dd1f87539ca2ab364bf6231393c", size = 22993 },
    { url = "https://files.pythonhosted.org/packages/da/0e/1f32af846df486dce7c227fe0f2398dc7e2e51d4a370508281f3c1c5cddc/MarkupSafe-3.0.2-cp312-cp312-musllinux_1_2_aarch64.whl", hash = "sha256:2181e67807fc2fa785d0592dc2d6206c019b9502410671cc905d132a92866557", size = 24178 },
    { url = "https://files.pythonhosted.org/packages/c4/f6/bb3ca0532de8086cbff5f06d137064c8410d10779c4c127e0e47d17c0b71/MarkupSafe-3.0.2-cp312-cp312-musllinux_1_2_i686.whl", hash = "sha256:52305740fe773d09cffb16f8ed0427942901f00adedac82ec8b67752f58a1b22", size = 23319 },
    { url = "https://files.pythonhosted.org/packages/a2/82/8be4c96ffee03c5b4a034e60a31294daf481e12c7c43ab8e34a1453ee48b/MarkupSafe-3.0.2-cp312-cp312-musllinux_1_2_x86_64.whl", hash = "sha256:ad10d3ded218f1039f11a75f8091880239651b52e9bb592ca27de44eed242a48", size = 23352 },
    { url = "https://files.pythonhosted.org/packages/51/ae/97827349d3fcffee7e184bdf7f41cd6b88d9919c80f0263ba7acd1bbcb18/MarkupSafe-3.0.2-cp312-cp312-win32.whl", hash = "sha256:0f4ca02bea9a23221c0182836703cbf8930c5e9454bacce27e767509fa286a30", size = 15097 },
    { url = "https://files.pythonhosted.org/packages/c1/80/a61f99dc3a936413c3ee4e1eecac96c0da5ed07ad56fd975f1a9da5bc630/MarkupSafe-3.0.2-cp312-cp312-win_amd64.whl", hash = "sha256:8e06879fc22a25ca47312fbe7c8264eb0b662f6db27cb2d3bbbc74b1df4b9b87", size = 15601 },
    { url = "https://files.pythonhosted.org/packages/83/0e/67eb10a7ecc77a0c2bbe2b0235765b98d164d81600746914bebada795e97/MarkupSafe-3.0.2-cp313-cp313-macosx_10_13_universal2.whl", hash = "sha256:ba9527cdd4c926ed0760bc301f6728ef34d841f405abf9d4f959c478421e4efd", size = 14274 },
    { url = "https://files.pythonhosted.org/packages/2b/6d/9409f3684d3335375d04e5f05744dfe7e9f120062c9857df4ab490a1031a/MarkupSafe-3.0.2-cp313-cp313-macosx_11_0_arm64.whl", hash = "sha256:f8b3d067f2e40fe93e1ccdd6b2e1d16c43140e76f02fb1319a05cf2b79d99430", size = 12352 },
    { url = "https://files.pythonhosted.org/packages/d2/f5/6eadfcd3885ea85fe2a7c128315cc1bb7241e1987443d78c8fe712d03091/MarkupSafe-3.0.2-cp313-cp313-manylinux_2_17_aarch64.manylinux2014_aarch64.whl", hash = "sha256:569511d3b58c8791ab4c2e1285575265991e6d8f8700c7be0e88f86cb0672094", size = 24122 },
    { url = "https://files.pythonhosted.org/packages/0c/91/96cf928db8236f1bfab6ce15ad070dfdd02ed88261c2afafd4b43575e9e9/MarkupSafe-3.0.2-cp313-cp313-manylinux_2_17_x86_64.manylinux2014_x86_64.whl", hash = "sha256:15ab75ef81add55874e7ab7055e9c397312385bd9ced94920f2802310c930396", size = 23085 },
    { url = "https://files.pythonhosted.org/packages/c2/cf/c9d56af24d56ea04daae7ac0940232d31d5a8354f2b457c6d856b2057d69/MarkupSafe-3.0.2-cp313-cp313-manylinux_2_5_i686.manylinux1_i686.manylinux_2_17_i686.manylinux2014_i686.whl", hash = "sha256:f3818cb119498c0678015754eba762e0d61e5b52d34c8b13d770f0719f7b1d79", size = 22978 },
    { url = "https://files.pythonhosted.org/packages/2a/9f/8619835cd6a711d6272d62abb78c033bda638fdc54c4e7f4272cf1c0962b/MarkupSafe-3.0.2-cp313-cp313-musllinux_1_2_aarch64.whl", hash = "sha256:cdb82a876c47801bb54a690c5ae105a46b392ac6099881cdfb9f6e95e4014c6a", size = 24208 },
    { url = "https://files.pythonhosted.org/packages/f9/bf/176950a1792b2cd2102b8ffeb5133e1ed984547b75db47c25a67d3359f77/MarkupSafe-3.0.2-cp313-cp313-musllinux_1_2_i686.whl", hash = "sha256:cabc348d87e913db6ab4aa100f01b08f481097838bdddf7c7a84b7575b7309ca", size = 23357 },
    { url = "https://files.pythonhosted.org/packages/ce/4f/9a02c1d335caabe5c4efb90e1b6e8ee944aa245c1aaaab8e8a618987d816/MarkupSafe-3.0.2-cp313-cp313-musllinux_1_2_x86_64.whl", hash = "sha256:444dcda765c8a838eaae23112db52f1efaf750daddb2d9ca300bcae1039adc5c", size = 23344 },
    { url = "https://files.pythonhosted.org/packages/ee/55/c271b57db36f748f0e04a759ace9f8f759ccf22b4960c270c78a394f58be/MarkupSafe-3.0.2-cp313-cp313-win32.whl", hash = "sha256:bcf3e58998965654fdaff38e58584d8937aa3096ab5354d493c77d1fdd66d7a1", size = 15101 },
    { url = "https://files.pythonhosted.org/packages/29/88/07df22d2dd4df40aba9f3e402e6dc1b8ee86297dddbad4872bd5e7b0094f/MarkupSafe-3.0.2-cp313-cp313-win_amd64.whl", hash = "sha256:e6a2a455bd412959b57a172ce6328d2dd1f01cb2135efda2e4576e8a23fa3b0f", size = 15603 },
    { url = "https://files.pythonhosted.org/packages/62/6a/8b89d24db2d32d433dffcd6a8779159da109842434f1dd2f6e71f32f738c/MarkupSafe-3.0.2-cp313-cp313t-macosx_10_13_universal2.whl", hash = "sha256:b5a6b3ada725cea8a5e634536b1b01c30bcdcd7f9c6fff4151548d5bf6b3a36c", size = 14510 },
    { url = "https://files.pythonhosted.org/packages/7a/06/a10f955f70a2e5a9bf78d11a161029d278eeacbd35ef806c3fd17b13060d/MarkupSafe-3.0.2-cp313-cp313t-macosx_11_0_arm64.whl", hash = "sha256:a904af0a6162c73e3edcb969eeeb53a63ceeb5d8cf642fade7d39e7963a22ddb", size = 12486 },
    { url = "https://files.pythonhosted.org/packages/34/cf/65d4a571869a1a9078198ca28f39fba5fbb910f952f9dbc5220afff9f5e6/MarkupSafe-3.0.2-cp313-cp313t-manylinux_2_17_aarch64.manylinux2014_aarch64.whl", hash = "sha256:4aa4e5faecf353ed117801a068ebab7b7e09ffb6e1d5e412dc852e0da018126c", size = 25480 },
    { url = "https://files.pythonhosted.org/packages/0c/e3/90e9651924c430b885468b56b3d597cabf6d72be4b24a0acd1fa0e12af67/MarkupSafe-3.0.2-cp313-cp313t-manylinux_2_17_x86_64.manylinux2014_x86_64.whl", hash = "sha256:c0ef13eaeee5b615fb07c9a7dadb38eac06a0608b41570d8ade51c56539e509d", size = 23914 },
    { url = "https://files.pythonhosted.org/packages/66/8c/6c7cf61f95d63bb866db39085150df1f2a5bd3335298f14a66b48e92659c/MarkupSafe-3.0.2-cp313-cp313t-manylinux_2_5_i686.manylinux1_i686.manylinux_2_17_i686.manylinux2014_i686.whl", hash = "sha256:d16a81a06776313e817c951135cf7340a3e91e8c1ff2fac444cfd75fffa04afe", size = 23796 },
    { url = "https://files.pythonhosted.org/packages/bb/35/cbe9238ec3f47ac9a7c8b3df7a808e7cb50fe149dc7039f5f454b3fba218/MarkupSafe-3.0.2-cp313-cp313t-musllinux_1_2_aarch64.whl", hash = "sha256:6381026f158fdb7c72a168278597a5e3a5222e83ea18f543112b2662a9b699c5", size = 25473 },
    { url = "https://files.pythonhosted.org/packages/e6/32/7621a4382488aa283cc05e8984a9c219abad3bca087be9ec77e89939ded9/MarkupSafe-3.0.2-cp313-cp313t-musllinux_1_2_i686.whl", hash = "sha256:3d79d162e7be8f996986c064d1c7c817f6df3a77fe3d6859f6f9e7be4b8c213a", size = 24114 },
    { url = "https://files.pythonhosted.org/packages/0d/80/0985960e4b89922cb5a0bac0ed39c5b96cbc1a536a99f30e8c220a996ed9/MarkupSafe-3.0.2-cp313-cp313t-musllinux_1_2_x86_64.whl", hash = "sha256:131a3c7689c85f5ad20f9f6fb1b866f402c445b220c19fe4308c0b147ccd2ad9", size = 24098 },
    { url = "https://files.pythonhosted.org/packages/82/78/fedb03c7d5380df2427038ec8d973587e90561b2d90cd472ce9254cf348b/MarkupSafe-3.0.2-cp313-cp313t-win32.whl", hash = "sha256:ba8062ed2cf21c07a9e295d5b8a2a5ce678b913b45fdf68c32d95d6c1291e0b6", size = 15208 },
    { url = "https://files.pythonhosted.org/packages/4f/65/6079a46068dfceaeabb5dcad6d674f5f5c61a6fa5673746f42a9f4c233b3/MarkupSafe-3.0.2-cp313-cp313t-win_amd64.whl", hash = "sha256:e444a31f8db13eb18ada366ab3cf45fd4b31e4db1236a4448f68778c1d1a5a2f", size = 15739 },
]

[[package]]
name = "matplotlib-inline"
version = "0.1.7"
source = { registry = "https://pypi.org/simple" }
dependencies = [
    { name = "traitlets" },
]
sdist = { url = "https://files.pythonhosted.org/packages/99/5b/a36a337438a14116b16480db471ad061c36c3694df7c2084a0da7ba538b7/matplotlib_inline-0.1.7.tar.gz", hash = "sha256:8423b23ec666be3d16e16b60bdd8ac4e86e840ebd1dd11a30b9f117f2fa0ab90", size = 8159 }
wheels = [
    { url = "https://files.pythonhosted.org/packages/8f/8e/9ad090d3553c280a8060fbf6e24dc1c0c29704ee7d1c372f0c174aa59285/matplotlib_inline-0.1.7-py3-none-any.whl", hash = "sha256:df192d39a4ff8f21b1895d72e6a13f5fcc5099f00fa84384e0ea28c2cc0653ca", size = 9899 },
]

[[package]]
name = "mdurl"
version = "0.1.2"
source = { registry = "https://pypi.org/simple" }
sdist = { url = "https://files.pythonhosted.org/packages/d6/54/cfe61301667036ec958cb99bd3efefba235e65cdeb9c84d24a8293ba1d90/mdurl-0.1.2.tar.gz", hash = "sha256:bb413d29f5eea38f31dd4754dd7377d4465116fb207585f97bf925588687c1ba", size = 8729 }
wheels = [
    { url = "https://files.pythonhosted.org/packages/b3/38/89ba8ad64ae25be8de66a6d463314cf1eb366222074cfda9ee839c56a4b4/mdurl-0.1.2-py3-none-any.whl", hash = "sha256:84008a41e51615a49fc9966191ff91509e3c40b939176e643fd50a5c2196b8f8", size = 9979 },
]

[[package]]
name = "mistune"
version = "3.0.2"
source = { registry = "https://pypi.org/simple" }
sdist = { url = "https://files.pythonhosted.org/packages/ef/c8/f0173fe3bf85fd891aee2e7bcd8207dfe26c2c683d727c5a6cc3aec7b628/mistune-3.0.2.tar.gz", hash = "sha256:fc7f93ded930c92394ef2cb6f04a8aabab4117a91449e72dcc8dfa646a508be8", size = 90840 }
wheels = [
    { url = "https://files.pythonhosted.org/packages/f0/74/c95adcdf032956d9ef6c89a9b8a5152bf73915f8c633f3e3d88d06bd699c/mistune-3.0.2-py3-none-any.whl", hash = "sha256:71481854c30fdbc938963d3605b72501f5c10a9320ecd412c121c163a1c7d205", size = 47958 },
]

[[package]]
name = "mypy-extensions"
version = "1.0.0"
source = { registry = "https://pypi.org/simple" }
sdist = { url = "https://files.pythonhosted.org/packages/98/a4/1ab47638b92648243faf97a5aeb6ea83059cc3624972ab6b8d2316078d3f/mypy_extensions-1.0.0.tar.gz", hash = "sha256:75dbf8955dc00442a438fc4d0666508a9a97b6bd41aa2f0ffe9d2f2725af0782", size = 4433 }
wheels = [
    { url = "https://files.pythonhosted.org/packages/2a/e2/5d3f6ada4297caebe1a2add3b126fe800c96f56dbe5d1988a2cbe0b267aa/mypy_extensions-1.0.0-py3-none-any.whl", hash = "sha256:4392f6c0eb8a5668a69e23d168ffa70f0be9ccfd32b5cc2d26a34ae5b844552d", size = 4695 },
]

[[package]]
name = "nbclient"
version = "0.10.1"
source = { registry = "https://pypi.org/simple" }
dependencies = [
    { name = "jupyter-client" },
    { name = "jupyter-core" },
    { name = "nbformat" },
    { name = "traitlets" },
]
sdist = { url = "https://files.pythonhosted.org/packages/06/db/25929926860ba8a3f6123d2d0a235e558e0e4be7b46e9db063a7dfefa0a2/nbclient-0.10.1.tar.gz", hash = "sha256:3e93e348ab27e712acd46fccd809139e356eb9a31aab641d1a7991a6eb4e6f68", size = 62273 }
wheels = [
    { url = "https://files.pythonhosted.org/packages/26/1a/ed6d1299b1a00c1af4a033fdee565f533926d819e084caf0d2832f6f87c6/nbclient-0.10.1-py3-none-any.whl", hash = "sha256:949019b9240d66897e442888cfb618f69ef23dc71c01cb5fced8499c2cfc084d", size = 25344 },
]

[[package]]
name = "nbconvert"
version = "7.16.4"
source = { registry = "https://pypi.org/simple" }
dependencies = [
    { name = "beautifulsoup4" },
    { name = "bleach" },
    { name = "defusedxml" },
    { name = "jinja2" },
    { name = "jupyter-core" },
    { name = "jupyterlab-pygments" },
    { name = "markupsafe" },
    { name = "mistune" },
    { name = "nbclient" },
    { name = "nbformat" },
    { name = "packaging" },
    { name = "pandocfilters" },
    { name = "pygments" },
    { name = "tinycss2" },
    { name = "traitlets" },
]
sdist = { url = "https://files.pythonhosted.org/packages/af/e8/ba521a033b21132008e520c28ceb818f9f092da5f0261e94e509401b29f9/nbconvert-7.16.4.tar.gz", hash = "sha256:86ca91ba266b0a448dc96fa6c5b9d98affabde2867b363258703536807f9f7f4", size = 854422 }
wheels = [
    { url = "https://files.pythonhosted.org/packages/b8/bb/bb5b6a515d1584aa2fd89965b11db6632e4bdc69495a52374bcc36e56cfa/nbconvert-7.16.4-py3-none-any.whl", hash = "sha256:05873c620fe520b6322bf8a5ad562692343fe3452abda5765c7a34b7d1aa3eb3", size = 257388 },
]

[[package]]
name = "nbformat"
version = "5.10.4"
source = { registry = "https://pypi.org/simple" }
dependencies = [
    { name = "fastjsonschema" },
    { name = "jsonschema" },
    { name = "jupyter-core" },
    { name = "traitlets" },
]
sdist = { url = "https://files.pythonhosted.org/packages/6d/fd/91545e604bc3dad7dca9ed03284086039b294c6b3d75c0d2fa45f9e9caf3/nbformat-5.10.4.tar.gz", hash = "sha256:322168b14f937a5d11362988ecac2a4952d3d8e3a2cbeb2319584631226d5b3a", size = 142749 }
wheels = [
    { url = "https://files.pythonhosted.org/packages/a9/82/0340caa499416c78e5d8f5f05947ae4bc3cba53c9f038ab6e9ed964e22f1/nbformat-5.10.4-py3-none-any.whl", hash = "sha256:3b48d6c8fbca4b299bf3982ea7db1af21580e4fec269ad087b9e81588891200b", size = 78454 },
]

[[package]]
name = "nest-asyncio"
version = "1.6.0"
source = { registry = "https://pypi.org/simple" }
sdist = { url = "https://files.pythonhosted.org/packages/83/f8/51569ac65d696c8ecbee95938f89d4abf00f47d58d48f6fbabfe8f0baefe/nest_asyncio-1.6.0.tar.gz", hash = "sha256:6f172d5449aca15afd6c646851f4e31e02c598d553a667e38cafa997cfec55fe", size = 7418 }
wheels = [
    { url = "https://files.pythonhosted.org/packages/a0/c4/c2971a3ba4c6103a3d10c4b0f24f461ddc027f0f09763220cf35ca1401b3/nest_asyncio-1.6.0-py3-none-any.whl", hash = "sha256:87af6efd6b5e897c81050477ef65c62e2b2f35d51703cae01aff2905b1852e1c", size = 5195 },
]

[[package]]
name = "nodeenv"
version = "1.9.1"
source = { registry = "https://pypi.org/simple" }
sdist = { url = "https://files.pythonhosted.org/packages/43/16/fc88b08840de0e0a72a2f9d8c6bae36be573e475a6326ae854bcc549fc45/nodeenv-1.9.1.tar.gz", hash = "sha256:6ec12890a2dab7946721edbfbcd91f3319c6ccc9aec47be7c7e6b7011ee6645f", size = 47437 }
wheels = [
    { url = "https://files.pythonhosted.org/packages/d2/1d/1b658dbd2b9fa9c4c9f32accbfc0205d532c8c6194dc0f2a4c0428e7128a/nodeenv-1.9.1-py2.py3-none-any.whl", hash = "sha256:ba11c9782d29c27c70ffbdda2d7415098754709be8a7056d79a737cd901155c9", size = 22314 },
]

[[package]]
name = "notebook-shim"
version = "0.2.4"
source = { registry = "https://pypi.org/simple" }
dependencies = [
    { name = "jupyter-server" },
]
sdist = { url = "https://files.pythonhosted.org/packages/54/d2/92fa3243712b9a3e8bafaf60aac366da1cada3639ca767ff4b5b3654ec28/notebook_shim-0.2.4.tar.gz", hash = "sha256:b4b2cfa1b65d98307ca24361f5b30fe785b53c3fd07b7a47e89acb5e6ac638cb", size = 13167 }
wheels = [
    { url = "https://files.pythonhosted.org/packages/f9/33/bd5b9137445ea4b680023eb0469b2bb969d61303dedb2aac6560ff3d14a1/notebook_shim-0.2.4-py3-none-any.whl", hash = "sha256:411a5be4e9dc882a074ccbcae671eda64cceb068767e9a3419096986560e1cef", size = 13307 },
]

[[package]]
name = "numexpr"
version = "2.10.2"
source = { registry = "https://pypi.org/simple" }
dependencies = [
    { name = "numpy" },
]
sdist = { url = "https://files.pythonhosted.org/packages/21/67/c7415cf04ebe418193cfd6595ae03e3a64d76dac7b9c010098b39cc7992e/numexpr-2.10.2.tar.gz", hash = "sha256:b0aff6b48ebc99d2f54f27b5f73a58cb92fde650aeff1b397c71c8788b4fff1a", size = 106787 }
wheels = [
    { url = "https://files.pythonhosted.org/packages/de/b7/f25d6166f92ef23737c1c90416144492a664f0a56510d90f7c6577c2cd14/numexpr-2.10.2-cp311-cp311-macosx_10_9_x86_64.whl", hash = "sha256:6b360eb8d392483410fe6a3d5a7144afa298c9a0aa3e9fe193e89590b47dd477", size = 145055 },
    { url = "https://files.pythonhosted.org/packages/66/64/428361ea6415826332f38ef2dd5c3abf4e7e601f033bfc9be68b680cb765/numexpr-2.10.2-cp311-cp311-macosx_11_0_arm64.whl", hash = "sha256:d9a42f5c24880350d88933c4efee91b857c378aaea7e8b86221fff569069841e", size = 134743 },
    { url = "https://files.pythonhosted.org/packages/3f/fb/639ec91d2ea7b4a5d66e26e8ef8e06b020c8e9b9ebaf3bab7b0a9bee472e/numexpr-2.10.2-cp311-cp311-manylinux_2_27_aarch64.manylinux_2_28_aarch64.whl", hash = "sha256:83fcb11988b57cc25b028a36d285287d706d1f536ebf2662ea30bd990e0de8b9", size = 410397 },
    { url = "https://files.pythonhosted.org/packages/89/5a/0f5c5b8a3a6d34eeecb30d0e2f722d50b9b38c0e175937e7c6268ffab997/numexpr-2.10.2-cp311-cp311-manylinux_2_27_x86_64.manylinux_2_28_x86_64.whl", hash = "sha256:4213a92efa9770bc28e3792134e27c7e5c7e97068bdfb8ba395baebbd12f991b", size = 398902 },
    { url = "https://files.pythonhosted.org/packages/a2/d5/ec734e735eba5a753efed5be3707ee7447ebd371772f8081b65a4153fb97/numexpr-2.10.2-cp311-cp311-musllinux_1_2_x86_64.whl", hash = "sha256:ebdbef5763ca057eea0c2b5698e4439d084a0505d9d6e94f4804f26e8890c45e", size = 1380354 },
    { url = "https://files.pythonhosted.org/packages/30/51/406e572531d817480bd612ee08239a36ee82865fea02fce569f15631f4ee/numexpr-2.10.2-cp311-cp311-win32.whl", hash = "sha256:3bf01ec502d89944e49e9c1b5cc7c7085be8ca2eb9dd46a0eafd218afbdbd5f5", size = 151938 },
    { url = "https://files.pythonhosted.org/packages/04/32/5882ed1dbd96234f327a73316a481add151ff827cfaf2ea24fb4d5ad04db/numexpr-2.10.2-cp311-cp311-win_amd64.whl", hash = "sha256:e2d0ae24b0728e4bc3f1d3f33310340d67321d36d6043f7ce26897f4f1042db0", size = 144961 },
    { url = "https://files.pythonhosted.org/packages/2b/96/d5053dea06d8298ae8052b4b049cbf8ef74998e28d57166cc27b8ae909e2/numexpr-2.10.2-cp312-cp312-macosx_10_13_x86_64.whl", hash = "sha256:b5323a46e75832334f1af86da1ef6ff0add00fbacdd266250be872b438bdf2be", size = 145029 },
    { url = "https://files.pythonhosted.org/packages/3e/3c/fcd5a812ed5dda757b2d9ef2764a3e1cca6f6d1f02dbf113dc23a2c7702a/numexpr-2.10.2-cp312-cp312-macosx_11_0_arm64.whl", hash = "sha256:a42963bd4c62d8afa4f51e7974debfa39a048383f653544ab54f50a2f7ec6c42", size = 134851 },
    { url = "https://files.pythonhosted.org/packages/0a/52/0ed3b306d8c9944129bce97fec73a2caff13adbd7e1df148d546d7eb2d4d/numexpr-2.10.2-cp312-cp312-manylinux_2_27_aarch64.manylinux_2_28_aarch64.whl", hash = "sha256:5191ba8f2975cb9703afc04ae845a929e193498c0e8bcd408ecb147b35978470", size = 411837 },
    { url = "https://files.pythonhosted.org/packages/7d/9c/6b671dd3fb67d7e7da93cb76b7c5277743f310a216b7856bb18776bb3371/numexpr-2.10.2-cp312-cp312-manylinux_2_27_x86_64.manylinux_2_28_x86_64.whl", hash = "sha256:97298b14f0105a794bea06fd9fbc5c423bd3ff4d88cbc618860b83eb7a436ad6", size = 400577 },
    { url = "https://files.pythonhosted.org/packages/ea/4d/a167d1a215fe10ce58c45109f2869fd13aa0eef66f7e8c69af68be45d436/numexpr-2.10.2-cp312-cp312-musllinux_1_2_x86_64.whl", hash = "sha256:f9d7805ccb6be2d3b0f7f6fad3707a09ac537811e8e9964f4074d28cb35543db", size = 1381735 },
    { url = "https://files.pythonhosted.org/packages/c1/d4/17e4434f989e4917d31cbd88a043e1c9c16958149cf43fa622987111392b/numexpr-2.10.2-cp312-cp312-win32.whl", hash = "sha256:cb845b2d4f9f8ef0eb1c9884f2b64780a85d3b5ae4eeb26ae2b0019f489cd35e", size = 152102 },
    { url = "https://files.pythonhosted.org/packages/b8/25/9ae599994076ef2a42d35ff6b0430da002647f212567851336a6c7b132d6/numexpr-2.10.2-cp312-cp312-win_amd64.whl", hash = "sha256:57b59cbb5dcce4edf09cd6ce0b57ff60312479930099ca8d944c2fac896a1ead", size = 145061 },
    { url = "https://files.pythonhosted.org/packages/8c/cb/2ea1848c46e4d75073c038dd75628d1aa442975303264ed230bf90f74f44/numexpr-2.10.2-cp313-cp313-macosx_10_13_x86_64.whl", hash = "sha256:a37d6a51ec328c561b2ca8a2bef07025642eca995b8553a5267d0018c732976d", size = 145035 },
    { url = "https://files.pythonhosted.org/packages/ec/cf/bb2bcd81d6f3243590e19ac3e7795a1a370f3ebcd8ecec1f46dcd5333f37/numexpr-2.10.2-cp313-cp313-macosx_11_0_arm64.whl", hash = "sha256:81d1dde7dd6166d8ff5727bb46ab42a6b0048db0e97ceb84a121334a404a800f", size = 134858 },
    { url = "https://files.pythonhosted.org/packages/48/9b/c9128ffb453205c2a4c84a3abed35447c7591c2c2812e77e34fd238cb2bb/numexpr-2.10.2-cp313-cp313-manylinux_2_27_aarch64.manylinux_2_28_aarch64.whl", hash = "sha256:5b3f814437d5a10797f8d89d2037cca2c9d9fa578520fc911f894edafed6ea3e", size = 415517 },
    { url = "https://files.pythonhosted.org/packages/7e/b0/64c04c9f8b4a563218d00daa1ec4563364961b79025162c5276ab2c7c407/numexpr-2.10.2-cp313-cp313-manylinux_2_27_x86_64.manylinux_2_28_x86_64.whl", hash = "sha256:9309f2e43fe6e4560699ef5c27d7a848b3ff38549b6b57194207cf0e88900527", size = 403846 },
    { url = "https://files.pythonhosted.org/packages/80/35/60e9041fd709fe98dd3109d73a03cdffaeb6ee2089179155f5c3754e9934/numexpr-2.10.2-cp313-cp313-musllinux_1_2_x86_64.whl", hash = "sha256:ebb73b93f5c4d6994f357fa5a47a9f7a5485577e633b3c46a603cb01445bbb19", size = 1381659 },
    { url = "https://files.pythonhosted.org/packages/bd/5a/955bf5b5cf8f3de7b044a999e36327e14191fa073ed0e329456ed0f8161d/numexpr-2.10.2-cp313-cp313-win32.whl", hash = "sha256:ec04c9a3c050c175348801e27c18c68d28673b7bfb865ef88ce333be523bbc01", size = 152105 },
    { url = "https://files.pythonhosted.org/packages/be/7a/8ce360a1848bb5bcc30a414493371678f43790ece397f8652d5f65757e57/numexpr-2.10.2-cp313-cp313-win_amd64.whl", hash = "sha256:d7a3fc83c959288544db3adc70612475d8ad53a66c69198105c74036182d10dd", size = 145060 },
]

[[package]]
name = "numpy"
version = "2.1.3"
source = { registry = "https://pypi.org/simple" }
sdist = { url = "https://files.pythonhosted.org/packages/25/ca/1166b75c21abd1da445b97bf1fa2f14f423c6cfb4fc7c4ef31dccf9f6a94/numpy-2.1.3.tar.gz", hash = "sha256:aa08e04e08aaf974d4458def539dece0d28146d866a39da5639596f4921fd761", size = 20166090 }
wheels = [
    { url = "https://files.pythonhosted.org/packages/ad/81/c8167192eba5247593cd9d305ac236847c2912ff39e11402e72ae28a4985/numpy-2.1.3-cp311-cp311-macosx_10_9_x86_64.whl", hash = "sha256:4d1167c53b93f1f5d8a139a742b3c6f4d429b54e74e6b57d0eff40045187b15d", size = 21156252 },
    { url = "https://files.pythonhosted.org/packages/da/74/5a60003fc3d8a718d830b08b654d0eea2d2db0806bab8f3c2aca7e18e010/numpy-2.1.3-cp311-cp311-macosx_11_0_arm64.whl", hash = "sha256:c80e4a09b3d95b4e1cac08643f1152fa71a0a821a2d4277334c88d54b2219a41", size = 13784119 },
    { url = "https://files.pythonhosted.org/packages/47/7c/864cb966b96fce5e63fcf25e1e4d957fe5725a635e5f11fe03f39dd9d6b5/numpy-2.1.3-cp311-cp311-macosx_14_0_arm64.whl", hash = "sha256:576a1c1d25e9e02ed7fa5477f30a127fe56debd53b8d2c89d5578f9857d03ca9", size = 5352978 },
    { url = "https://files.pythonhosted.org/packages/09/ac/61d07930a4993dd9691a6432de16d93bbe6aa4b1c12a5e573d468eefc1ca/numpy-2.1.3-cp311-cp311-macosx_14_0_x86_64.whl", hash = "sha256:973faafebaae4c0aaa1a1ca1ce02434554d67e628b8d805e61f874b84e136b09", size = 6892570 },
    { url = "https://files.pythonhosted.org/packages/27/2f/21b94664f23af2bb52030653697c685022119e0dc93d6097c3cb45bce5f9/numpy-2.1.3-cp311-cp311-manylinux_2_17_aarch64.manylinux2014_aarch64.whl", hash = "sha256:762479be47a4863e261a840e8e01608d124ee1361e48b96916f38b119cfda04a", size = 13896715 },
    { url = "https://files.pythonhosted.org/packages/7a/f0/80811e836484262b236c684a75dfc4ba0424bc670e765afaa911468d9f39/numpy-2.1.3-cp311-cp311-manylinux_2_17_x86_64.manylinux2014_x86_64.whl", hash = "sha256:bc6f24b3d1ecc1eebfbf5d6051faa49af40b03be1aaa781ebdadcbc090b4539b", size = 16339644 },
    { url = "https://files.pythonhosted.org/packages/fa/81/ce213159a1ed8eb7d88a2a6ef4fbdb9e4ffd0c76b866c350eb4e3c37e640/numpy-2.1.3-cp311-cp311-musllinux_1_1_x86_64.whl", hash = "sha256:17ee83a1f4fef3c94d16dc1802b998668b5419362c8a4f4e8a491de1b41cc3ee", size = 16712217 },
    { url = "https://files.pythonhosted.org/packages/7d/84/4de0b87d5a72f45556b2a8ee9fc8801e8518ec867fc68260c1f5dcb3903f/numpy-2.1.3-cp311-cp311-musllinux_1_2_aarch64.whl", hash = "sha256:15cb89f39fa6d0bdfb600ea24b250e5f1a3df23f901f51c8debaa6a5d122b2f0", size = 14399053 },
    { url = "https://files.pythonhosted.org/packages/7e/1c/e5fabb9ad849f9d798b44458fd12a318d27592d4bc1448e269dec070ff04/numpy-2.1.3-cp311-cp311-win32.whl", hash = "sha256:d9beb777a78c331580705326d2367488d5bc473b49a9bc3036c154832520aca9", size = 6534741 },
    { url = "https://files.pythonhosted.org/packages/1e/48/a9a4b538e28f854bfb62e1dea3c8fea12e90216a276c7777ae5345ff29a7/numpy-2.1.3-cp311-cp311-win_amd64.whl", hash = "sha256:d89dd2b6da69c4fff5e39c28a382199ddedc3a5be5390115608345dec660b9e2", size = 12869487 },
    { url = "https://files.pythonhosted.org/packages/8a/f0/385eb9970309643cbca4fc6eebc8bb16e560de129c91258dfaa18498da8b/numpy-2.1.3-cp312-cp312-macosx_10_13_x86_64.whl", hash = "sha256:f55ba01150f52b1027829b50d70ef1dafd9821ea82905b63936668403c3b471e", size = 20849658 },
    { url = "https://files.pythonhosted.org/packages/54/4a/765b4607f0fecbb239638d610d04ec0a0ded9b4951c56dc68cef79026abf/numpy-2.1.3-cp312-cp312-macosx_11_0_arm64.whl", hash = "sha256:13138eadd4f4da03074851a698ffa7e405f41a0845a6b1ad135b81596e4e9958", size = 13492258 },
    { url = "https://files.pythonhosted.org/packages/bd/a7/2332679479c70b68dccbf4a8eb9c9b5ee383164b161bee9284ac141fbd33/numpy-2.1.3-cp312-cp312-macosx_14_0_arm64.whl", hash = "sha256:a6b46587b14b888e95e4a24d7b13ae91fa22386c199ee7b418f449032b2fa3b8", size = 5090249 },
    { url = "https://files.pythonhosted.org/packages/c1/67/4aa00316b3b981a822c7a239d3a8135be2a6945d1fd11d0efb25d361711a/numpy-2.1.3-cp312-cp312-macosx_14_0_x86_64.whl", hash = "sha256:0fa14563cc46422e99daef53d725d0c326e99e468a9320a240affffe87852564", size = 6621704 },
    { url = "https://files.pythonhosted.org/packages/5e/da/1a429ae58b3b6c364eeec93bf044c532f2ff7b48a52e41050896cf15d5b1/numpy-2.1.3-cp312-cp312-manylinux_2_17_aarch64.manylinux2014_aarch64.whl", hash = "sha256:8637dcd2caa676e475503d1f8fdb327bc495554e10838019651b76d17b98e512", size = 13606089 },
    { url = "https://files.pythonhosted.org/packages/9e/3e/3757f304c704f2f0294a6b8340fcf2be244038be07da4cccf390fa678a9f/numpy-2.1.3-cp312-cp312-manylinux_2_17_x86_64.manylinux2014_x86_64.whl", hash = "sha256:2312b2aa89e1f43ecea6da6ea9a810d06aae08321609d8dc0d0eda6d946a541b", size = 16043185 },
    { url = "https://files.pythonhosted.org/packages/43/97/75329c28fea3113d00c8d2daf9bc5828d58d78ed661d8e05e234f86f0f6d/numpy-2.1.3-cp312-cp312-musllinux_1_1_x86_64.whl", hash = "sha256:a38c19106902bb19351b83802531fea19dee18e5b37b36454f27f11ff956f7fc", size = 16410751 },
    { url = "https://files.pythonhosted.org/packages/ad/7a/442965e98b34e0ae9da319f075b387bcb9a1e0658276cc63adb8c9686f7b/numpy-2.1.3-cp312-cp312-musllinux_1_2_aarch64.whl", hash = "sha256:02135ade8b8a84011cbb67dc44e07c58f28575cf9ecf8ab304e51c05528c19f0", size = 14082705 },
    { url = "https://files.pythonhosted.org/packages/ac/b6/26108cf2cfa5c7e03fb969b595c93131eab4a399762b51ce9ebec2332e80/numpy-2.1.3-cp312-cp312-win32.whl", hash = "sha256:e6988e90fcf617da2b5c78902fe8e668361b43b4fe26dbf2d7b0f8034d4cafb9", size = 6239077 },
    { url = "https://files.pythonhosted.org/packages/a6/84/fa11dad3404b7634aaab50733581ce11e5350383311ea7a7010f464c0170/numpy-2.1.3-cp312-cp312-win_amd64.whl", hash = "sha256:0d30c543f02e84e92c4b1f415b7c6b5326cbe45ee7882b6b77db7195fb971e3a", size = 12566858 },
    { url = "https://files.pythonhosted.org/packages/4d/0b/620591441457e25f3404c8057eb924d04f161244cb8a3680d529419aa86e/numpy-2.1.3-cp313-cp313-macosx_10_13_x86_64.whl", hash = "sha256:96fe52fcdb9345b7cd82ecd34547fca4321f7656d500eca497eb7ea5a926692f", size = 20836263 },
    { url = "https://files.pythonhosted.org/packages/45/e1/210b2d8b31ce9119145433e6ea78046e30771de3fe353f313b2778142f34/numpy-2.1.3-cp313-cp313-macosx_11_0_arm64.whl", hash = "sha256:f653490b33e9c3a4c1c01d41bc2aef08f9475af51146e4a7710c450cf9761598", size = 13507771 },
    { url = "https://files.pythonhosted.org/packages/55/44/aa9ee3caee02fa5a45f2c3b95cafe59c44e4b278fbbf895a93e88b308555/numpy-2.1.3-cp313-cp313-macosx_14_0_arm64.whl", hash = "sha256:dc258a761a16daa791081d026f0ed4399b582712e6fc887a95af09df10c5ca57", size = 5075805 },
    { url = "https://files.pythonhosted.org/packages/78/d6/61de6e7e31915ba4d87bbe1ae859e83e6582ea14c6add07c8f7eefd8488f/numpy-2.1.3-cp313-cp313-macosx_14_0_x86_64.whl", hash = "sha256:016d0f6f5e77b0f0d45d77387ffa4bb89816b57c835580c3ce8e099ef830befe", size = 6608380 },
    { url = "https://files.pythonhosted.org/packages/3e/46/48bdf9b7241e317e6cf94276fe11ba673c06d1fdf115d8b4ebf616affd1a/numpy-2.1.3-cp313-cp313-manylinux_2_17_aarch64.manylinux2014_aarch64.whl", hash = "sha256:c181ba05ce8299c7aa3125c27b9c2167bca4a4445b7ce73d5febc411ca692e43", size = 13602451 },
    { url = "https://files.pythonhosted.org/packages/70/50/73f9a5aa0810cdccda9c1d20be3cbe4a4d6ea6bfd6931464a44c95eef731/numpy-2.1.3-cp313-cp313-manylinux_2_17_x86_64.manylinux2014_x86_64.whl", hash = "sha256:5641516794ca9e5f8a4d17bb45446998c6554704d888f86df9b200e66bdcce56", size = 16039822 },
    { url = "https://files.pythonhosted.org/packages/ad/cd/098bc1d5a5bc5307cfc65ee9369d0ca658ed88fbd7307b0d49fab6ca5fa5/numpy-2.1.3-cp313-cp313-musllinux_1_1_x86_64.whl", hash = "sha256:ea4dedd6e394a9c180b33c2c872b92f7ce0f8e7ad93e9585312b0c5a04777a4a", size = 16411822 },
    { url = "https://files.pythonhosted.org/packages/83/a2/7d4467a2a6d984549053b37945620209e702cf96a8bc658bc04bba13c9e2/numpy-2.1.3-cp313-cp313-musllinux_1_2_aarch64.whl", hash = "sha256:b0df3635b9c8ef48bd3be5f862cf71b0a4716fa0e702155c45067c6b711ddcef", size = 14079598 },
    { url = "https://files.pythonhosted.org/packages/e9/6a/d64514dcecb2ee70bfdfad10c42b76cab657e7ee31944ff7a600f141d9e9/numpy-2.1.3-cp313-cp313-win32.whl", hash = "sha256:50ca6aba6e163363f132b5c101ba078b8cbd3fa92c7865fd7d4d62d9779ac29f", size = 6236021 },
    { url = "https://files.pythonhosted.org/packages/bb/f9/12297ed8d8301a401e7d8eb6b418d32547f1d700ed3c038d325a605421a4/numpy-2.1.3-cp313-cp313-win_amd64.whl", hash = "sha256:747641635d3d44bcb380d950679462fae44f54b131be347d5ec2bce47d3df9ed", size = 12560405 },
    { url = "https://files.pythonhosted.org/packages/a7/45/7f9244cd792e163b334e3a7f02dff1239d2890b6f37ebf9e82cbe17debc0/numpy-2.1.3-cp313-cp313t-macosx_10_13_x86_64.whl", hash = "sha256:996bb9399059c5b82f76b53ff8bb686069c05acc94656bb259b1d63d04a9506f", size = 20859062 },
    { url = "https://files.pythonhosted.org/packages/b1/b4/a084218e7e92b506d634105b13e27a3a6645312b93e1c699cc9025adb0e1/numpy-2.1.3-cp313-cp313t-macosx_11_0_arm64.whl", hash = "sha256:45966d859916ad02b779706bb43b954281db43e185015df6eb3323120188f9e4", size = 13515839 },
    { url = "https://files.pythonhosted.org/packages/27/45/58ed3f88028dcf80e6ea580311dc3edefdd94248f5770deb980500ef85dd/numpy-2.1.3-cp313-cp313t-macosx_14_0_arm64.whl", hash = "sha256:baed7e8d7481bfe0874b566850cb0b85243e982388b7b23348c6db2ee2b2ae8e", size = 5116031 },
    { url = "https://files.pythonhosted.org/packages/37/a8/eb689432eb977d83229094b58b0f53249d2209742f7de529c49d61a124a0/numpy-2.1.3-cp313-cp313t-macosx_14_0_x86_64.whl", hash = "sha256:a9f7f672a3388133335589cfca93ed468509cb7b93ba3105fce780d04a6576a0", size = 6629977 },
    { url = "https://files.pythonhosted.org/packages/42/a3/5355ad51ac73c23334c7caaed01adadfda49544f646fcbfbb4331deb267b/numpy-2.1.3-cp313-cp313t-manylinux_2_17_aarch64.manylinux2014_aarch64.whl", hash = "sha256:d7aac50327da5d208db2eec22eb11e491e3fe13d22653dce51b0f4109101b408", size = 13575951 },
    { url = "https://files.pythonhosted.org/packages/c4/70/ea9646d203104e647988cb7d7279f135257a6b7e3354ea6c56f8bafdb095/numpy-2.1.3-cp313-cp313t-manylinux_2_17_x86_64.manylinux2014_x86_64.whl", hash = "sha256:4394bc0dbd074b7f9b52024832d16e019decebf86caf909d94f6b3f77a8ee3b6", size = 16022655 },
    { url = "https://files.pythonhosted.org/packages/14/ce/7fc0612903e91ff9d0b3f2eda4e18ef9904814afcae5b0f08edb7f637883/numpy-2.1.3-cp313-cp313t-musllinux_1_1_x86_64.whl", hash = "sha256:50d18c4358a0a8a53f12a8ba9d772ab2d460321e6a93d6064fc22443d189853f", size = 16399902 },
    { url = "https://files.pythonhosted.org/packages/ef/62/1d3204313357591c913c32132a28f09a26357e33ea3c4e2fe81269e0dca1/numpy-2.1.3-cp313-cp313t-musllinux_1_2_aarch64.whl", hash = "sha256:14e253bd43fc6b37af4921b10f6add6925878a42a0c5fe83daee390bca80bc17", size = 14067180 },
    { url = "https://files.pythonhosted.org/packages/24/d7/78a40ed1d80e23a774cb8a34ae8a9493ba1b4271dde96e56ccdbab1620ef/numpy-2.1.3-cp313-cp313t-win32.whl", hash = "sha256:08788d27a5fd867a663f6fc753fd7c3ad7e92747efc73c53bca2f19f8bc06f48", size = 6291907 },
    { url = "https://files.pythonhosted.org/packages/86/09/a5ab407bd7f5f5599e6a9261f964ace03a73e7c6928de906981c31c38082/numpy-2.1.3-cp313-cp313t-win_amd64.whl", hash = "sha256:2564fbdf2b99b3f815f2107c1bbc93e2de8ee655a69c261363a1172a79a257d4", size = 12644098 },
]

[[package]]
name = "overrides"
version = "7.7.0"
source = { registry = "https://pypi.org/simple" }
sdist = { url = "https://files.pythonhosted.org/packages/36/86/b585f53236dec60aba864e050778b25045f857e17f6e5ea0ae95fe80edd2/overrides-7.7.0.tar.gz", hash = "sha256:55158fa3d93b98cc75299b1e67078ad9003ca27945c76162c1c0766d6f91820a", size = 22812 }
wheels = [
    { url = "https://files.pythonhosted.org/packages/2c/ab/fc8290c6a4c722e5514d80f62b2dc4c4df1a68a41d1364e625c35990fcf3/overrides-7.7.0-py3-none-any.whl", hash = "sha256:c7ed9d062f78b8e4c1a7b70bd8796b35ead4d9f510227ef9c5dc7626c60d7e49", size = 17832 },
]

[[package]]
name = "packaging"
version = "24.2"
source = { registry = "https://pypi.org/simple" }
sdist = { url = "https://files.pythonhosted.org/packages/d0/63/68dbb6eb2de9cb10ee4c9c14a0148804425e13c4fb20d61cce69f53106da/packaging-24.2.tar.gz", hash = "sha256:c228a6dc5e932d346bc5739379109d49e8853dd8223571c7c5b55260edc0b97f", size = 163950 }
wheels = [
    { url = "https://files.pythonhosted.org/packages/88/ef/eb23f262cca3c0c4eb7ab1933c3b1f03d021f2c48f54763065b6f0e321be/packaging-24.2-py3-none-any.whl", hash = "sha256:09abb1bccd265c01f4a3aa3f7a7db064b36514d2cba19a2f694fe6150451a759", size = 65451 },
]

[[package]]
name = "pandas"
version = "2.2.3"
source = { registry = "https://pypi.org/simple" }
dependencies = [
    { name = "numpy" },
    { name = "python-dateutil" },
    { name = "pytz" },
    { name = "tzdata" },
]
sdist = { url = "https://files.pythonhosted.org/packages/9c/d6/9f8431bacc2e19dca897724cd097b1bb224a6ad5433784a44b587c7c13af/pandas-2.2.3.tar.gz", hash = "sha256:4f18ba62b61d7e192368b84517265a99b4d7ee8912f8708660fb4a366cc82667", size = 4399213 }
wheels = [
    { url = "https://files.pythonhosted.org/packages/a8/44/d9502bf0ed197ba9bf1103c9867d5904ddcaf869e52329787fc54ed70cc8/pandas-2.2.3-cp311-cp311-macosx_10_9_x86_64.whl", hash = "sha256:66108071e1b935240e74525006034333f98bcdb87ea116de573a6a0dccb6c039", size = 12602222 },
    { url = "https://files.pythonhosted.org/packages/52/11/9eac327a38834f162b8250aab32a6781339c69afe7574368fffe46387edf/pandas-2.2.3-cp311-cp311-macosx_11_0_arm64.whl", hash = "sha256:7c2875855b0ff77b2a64a0365e24455d9990730d6431b9e0ee18ad8acee13dbd", size = 11321274 },
    { url = "https://files.pythonhosted.org/packages/45/fb/c4beeb084718598ba19aa9f5abbc8aed8b42f90930da861fcb1acdb54c3a/pandas-2.2.3-cp311-cp311-manylinux2014_aarch64.manylinux_2_17_aarch64.whl", hash = "sha256:cd8d0c3be0515c12fed0bdbae072551c8b54b7192c7b1fda0ba56059a0179698", size = 15579836 },
    { url = "https://files.pythonhosted.org/packages/cd/5f/4dba1d39bb9c38d574a9a22548c540177f78ea47b32f99c0ff2ec499fac5/pandas-2.2.3-cp311-cp311-manylinux_2_17_x86_64.manylinux2014_x86_64.whl", hash = "sha256:c124333816c3a9b03fbeef3a9f230ba9a737e9e5bb4060aa2107a86cc0a497fc", size = 13058505 },
    { url = "https://files.pythonhosted.org/packages/b9/57/708135b90391995361636634df1f1130d03ba456e95bcf576fada459115a/pandas-2.2.3-cp311-cp311-musllinux_1_2_aarch64.whl", hash = "sha256:63cc132e40a2e084cf01adf0775b15ac515ba905d7dcca47e9a251819c575ef3", size = 16744420 },
    { url = "https://files.pythonhosted.org/packages/86/4a/03ed6b7ee323cf30404265c284cee9c65c56a212e0a08d9ee06984ba2240/pandas-2.2.3-cp311-cp311-musllinux_1_2_x86_64.whl", hash = "sha256:29401dbfa9ad77319367d36940cd8a0b3a11aba16063e39632d98b0e931ddf32", size = 14440457 },
    { url = "https://files.pythonhosted.org/packages/ed/8c/87ddf1fcb55d11f9f847e3c69bb1c6f8e46e2f40ab1a2d2abadb2401b007/pandas-2.2.3-cp311-cp311-win_amd64.whl", hash = "sha256:3fc6873a41186404dad67245896a6e440baacc92f5b716ccd1bc9ed2995ab2c5", size = 11617166 },
    { url = "https://files.pythonhosted.org/packages/17/a3/fb2734118db0af37ea7433f57f722c0a56687e14b14690edff0cdb4b7e58/pandas-2.2.3-cp312-cp312-macosx_10_9_x86_64.whl", hash = "sha256:b1d432e8d08679a40e2a6d8b2f9770a5c21793a6f9f47fdd52c5ce1948a5a8a9", size = 12529893 },
    { url = "https://files.pythonhosted.org/packages/e1/0c/ad295fd74bfac85358fd579e271cded3ac969de81f62dd0142c426b9da91/pandas-2.2.3-cp312-cp312-macosx_11_0_arm64.whl", hash = "sha256:a5a1595fe639f5988ba6a8e5bc9649af3baf26df3998a0abe56c02609392e0a4", size = 11363475 },
    { url = "https://files.pythonhosted.org/packages/c6/2a/4bba3f03f7d07207481fed47f5b35f556c7441acddc368ec43d6643c5777/pandas-2.2.3-cp312-cp312-manylinux2014_aarch64.manylinux_2_17_aarch64.whl", hash = "sha256:5de54125a92bb4d1c051c0659e6fcb75256bf799a732a87184e5ea503965bce3", size = 15188645 },
    { url = "https://files.pythonhosted.org/packages/38/f8/d8fddee9ed0d0c0f4a2132c1dfcf0e3e53265055da8df952a53e7eaf178c/pandas-2.2.3-cp312-cp312-manylinux_2_17_x86_64.manylinux2014_x86_64.whl", hash = "sha256:fffb8ae78d8af97f849404f21411c95062db1496aeb3e56f146f0355c9989319", size = 12739445 },
    { url = "https://files.pythonhosted.org/packages/20/e8/45a05d9c39d2cea61ab175dbe6a2de1d05b679e8de2011da4ee190d7e748/pandas-2.2.3-cp312-cp312-musllinux_1_2_aarch64.whl", hash = "sha256:6dfcb5ee8d4d50c06a51c2fffa6cff6272098ad6540aed1a76d15fb9318194d8", size = 16359235 },
    { url = "https://files.pythonhosted.org/packages/1d/99/617d07a6a5e429ff90c90da64d428516605a1ec7d7bea494235e1c3882de/pandas-2.2.3-cp312-cp312-musllinux_1_2_x86_64.whl", hash = "sha256:062309c1b9ea12a50e8ce661145c6aab431b1e99530d3cd60640e255778bd43a", size = 14056756 },
    { url = "https://files.pythonhosted.org/packages/29/d4/1244ab8edf173a10fd601f7e13b9566c1b525c4f365d6bee918e68381889/pandas-2.2.3-cp312-cp312-win_amd64.whl", hash = "sha256:59ef3764d0fe818125a5097d2ae867ca3fa64df032331b7e0917cf5d7bf66b13", size = 11504248 },
    { url = "https://files.pythonhosted.org/packages/64/22/3b8f4e0ed70644e85cfdcd57454686b9057c6c38d2f74fe4b8bc2527214a/pandas-2.2.3-cp313-cp313-macosx_10_13_x86_64.whl", hash = "sha256:f00d1345d84d8c86a63e476bb4955e46458b304b9575dcf71102b5c705320015", size = 12477643 },
    { url = "https://files.pythonhosted.org/packages/e4/93/b3f5d1838500e22c8d793625da672f3eec046b1a99257666c94446969282/pandas-2.2.3-cp313-cp313-macosx_11_0_arm64.whl", hash = "sha256:3508d914817e153ad359d7e069d752cdd736a247c322d932eb89e6bc84217f28", size = 11281573 },
    { url = "https://files.pythonhosted.org/packages/f5/94/6c79b07f0e5aab1dcfa35a75f4817f5c4f677931d4234afcd75f0e6a66ca/pandas-2.2.3-cp313-cp313-manylinux2014_aarch64.manylinux_2_17_aarch64.whl", hash = "sha256:22a9d949bfc9a502d320aa04e5d02feab689d61da4e7764b62c30b991c42c5f0", size = 15196085 },
    { url = "https://files.pythonhosted.org/packages/e8/31/aa8da88ca0eadbabd0a639788a6da13bb2ff6edbbb9f29aa786450a30a91/pandas-2.2.3-cp313-cp313-manylinux_2_17_x86_64.manylinux2014_x86_64.whl", hash = "sha256:f3a255b2c19987fbbe62a9dfd6cff7ff2aa9ccab3fc75218fd4b7530f01efa24", size = 12711809 },
    { url = "https://files.pythonhosted.org/packages/ee/7c/c6dbdb0cb2a4344cacfb8de1c5808ca885b2e4dcfde8008266608f9372af/pandas-2.2.3-cp313-cp313-musllinux_1_2_aarch64.whl", hash = "sha256:800250ecdadb6d9c78eae4990da62743b857b470883fa27f652db8bdde7f6659", size = 16356316 },
    { url = "https://files.pythonhosted.org/packages/57/b7/8b757e7d92023b832869fa8881a992696a0bfe2e26f72c9ae9f255988d42/pandas-2.2.3-cp313-cp313-musllinux_1_2_x86_64.whl", hash = "sha256:6374c452ff3ec675a8f46fd9ab25c4ad0ba590b71cf0656f8b6daa5202bca3fb", size = 14022055 },
    { url = "https://files.pythonhosted.org/packages/3b/bc/4b18e2b8c002572c5a441a64826252ce5da2aa738855747247a971988043/pandas-2.2.3-cp313-cp313-win_amd64.whl", hash = "sha256:61c5ad4043f791b61dd4752191d9f07f0ae412515d59ba8f005832a532f8736d", size = 11481175 },
    { url = "https://files.pythonhosted.org/packages/76/a3/a5d88146815e972d40d19247b2c162e88213ef51c7c25993942c39dbf41d/pandas-2.2.3-cp313-cp313t-macosx_10_13_x86_64.whl", hash = "sha256:3b71f27954685ee685317063bf13c7709a7ba74fc996b84fc6821c59b0f06468", size = 12615650 },
    { url = "https://files.pythonhosted.org/packages/9c/8c/f0fd18f6140ddafc0c24122c8a964e48294acc579d47def376fef12bcb4a/pandas-2.2.3-cp313-cp313t-macosx_11_0_arm64.whl", hash = "sha256:38cf8125c40dae9d5acc10fa66af8ea6fdf760b2714ee482ca691fc66e6fcb18", size = 11290177 },
    { url = "https://files.pythonhosted.org/packages/ed/f9/e995754eab9c0f14c6777401f7eece0943840b7a9fc932221c19d1abee9f/pandas-2.2.3-cp313-cp313t-manylinux2014_aarch64.manylinux_2_17_aarch64.whl", hash = "sha256:ba96630bc17c875161df3818780af30e43be9b166ce51c9a18c1feae342906c2", size = 14651526 },
    { url = "https://files.pythonhosted.org/packages/25/b0/98d6ae2e1abac4f35230aa756005e8654649d305df9a28b16b9ae4353bff/pandas-2.2.3-cp313-cp313t-manylinux_2_17_x86_64.manylinux2014_x86_64.whl", hash = "sha256:1db71525a1538b30142094edb9adc10be3f3e176748cd7acc2240c2f2e5aa3a4", size = 11871013 },
    { url = "https://files.pythonhosted.org/packages/cc/57/0f72a10f9db6a4628744c8e8f0df4e6e21de01212c7c981d31e50ffc8328/pandas-2.2.3-cp313-cp313t-musllinux_1_2_aarch64.whl", hash = "sha256:15c0e1e02e93116177d29ff83e8b1619c93ddc9c49083f237d4312337a61165d", size = 15711620 },
    { url = "https://files.pythonhosted.org/packages/ab/5f/b38085618b950b79d2d9164a711c52b10aefc0ae6833b96f626b7021b2ed/pandas-2.2.3-cp313-cp313t-musllinux_1_2_x86_64.whl", hash = "sha256:ad5b65698ab28ed8d7f18790a0dc58005c7629f227be9ecc1072aa74c0c1d43a", size = 13098436 },
]

[[package]]
name = "pandocfilters"
version = "1.5.1"
source = { registry = "https://pypi.org/simple" }
sdist = { url = "https://files.pythonhosted.org/packages/70/6f/3dd4940bbe001c06a65f88e36bad298bc7a0de5036115639926b0c5c0458/pandocfilters-1.5.1.tar.gz", hash = "sha256:002b4a555ee4ebc03f8b66307e287fa492e4a77b4ea14d3f934328297bb4939e", size = 8454 }
wheels = [
    { url = "https://files.pythonhosted.org/packages/ef/af/4fbc8cab944db5d21b7e2a5b8e9211a03a79852b1157e2c102fcc61ac440/pandocfilters-1.5.1-py2.py3-none-any.whl", hash = "sha256:93be382804a9cdb0a7267585f157e5d1731bbe5545a85b268d6f5fe6232de2bc", size = 8663 },
]

[[package]]
name = "parso"
version = "0.8.4"
source = { registry = "https://pypi.org/simple" }
sdist = { url = "https://files.pythonhosted.org/packages/66/94/68e2e17afaa9169cf6412ab0f28623903be73d1b32e208d9e8e541bb086d/parso-0.8.4.tar.gz", hash = "sha256:eb3a7b58240fb99099a345571deecc0f9540ea5f4dd2fe14c2a99d6b281ab92d", size = 400609 }
wheels = [
    { url = "https://files.pythonhosted.org/packages/c6/ac/dac4a63f978e4dcb3c6d3a78c4d8e0192a113d288502a1216950c41b1027/parso-0.8.4-py2.py3-none-any.whl", hash = "sha256:a418670a20291dacd2dddc80c377c5c3791378ee1e8d12bffc35420643d43f18", size = 103650 },
]

[[package]]
name = "pathspec"
version = "0.12.1"
source = { registry = "https://pypi.org/simple" }
sdist = { url = "https://files.pythonhosted.org/packages/ca/bc/f35b8446f4531a7cb215605d100cd88b7ac6f44ab3fc94870c120ab3adbf/pathspec-0.12.1.tar.gz", hash = "sha256:a482d51503a1ab33b1c67a6c3813a26953dbdc71c31dacaef9a838c4e29f5712", size = 51043 }
wheels = [
    { url = "https://files.pythonhosted.org/packages/cc/20/ff623b09d963f88bfde16306a54e12ee5ea43e9b597108672ff3a408aad6/pathspec-0.12.1-py3-none-any.whl", hash = "sha256:a0d503e138a4c123b27490a4f7beda6a01c6f288df0e4a8b79c7eb0dc7b4cc08", size = 31191 },
]

[[package]]
name = "pbr"
version = "6.1.0"
source = { registry = "https://pypi.org/simple" }
sdist = { url = "https://files.pythonhosted.org/packages/b2/35/80cf8f6a4f34017a7fe28242dc45161a1baa55c41563c354d8147e8358b2/pbr-6.1.0.tar.gz", hash = "sha256:788183e382e3d1d7707db08978239965e8b9e4e5ed42669bf4758186734d5f24", size = 124032 }
wheels = [
    { url = "https://files.pythonhosted.org/packages/1d/44/6a65ecd630393d47ad3e7d5354768cb7f9a10b3a0eb2cd8c6f52b28211ee/pbr-6.1.0-py2.py3-none-any.whl", hash = "sha256:a776ae228892d8013649c0aeccbb3d5f99ee15e005a4cbb7e61d55a067b28a2a", size = 108529 },
]

[[package]]
name = "pexpect"
version = "4.9.0"
source = { registry = "https://pypi.org/simple" }
dependencies = [
    { name = "ptyprocess" },
]
sdist = { url = "https://files.pythonhosted.org/packages/42/92/cc564bf6381ff43ce1f4d06852fc19a2f11d180f23dc32d9588bee2f149d/pexpect-4.9.0.tar.gz", hash = "sha256:ee7d41123f3c9911050ea2c2dac107568dc43b2d3b0c7557a33212c398ead30f", size = 166450 }
wheels = [
    { url = "https://files.pythonhosted.org/packages/9e/c3/059298687310d527a58bb01f3b1965787ee3b40dce76752eda8b44e9a2c5/pexpect-4.9.0-py2.py3-none-any.whl", hash = "sha256:7236d1e080e4936be2dc3e326cec0af72acf9212a7e1d060210e70a47e253523", size = 63772 },
]

[[package]]
name = "pillow"
version = "11.0.0"
source = { registry = "https://pypi.org/simple" }
sdist = { url = "https://files.pythonhosted.org/packages/a5/26/0d95c04c868f6bdb0c447e3ee2de5564411845e36a858cfd63766bc7b563/pillow-11.0.0.tar.gz", hash = "sha256:72bacbaf24ac003fea9bff9837d1eedb6088758d41e100c1552930151f677739", size = 46737780 }
wheels = [
    { url = "https://files.pythonhosted.org/packages/f0/eb/f7e21b113dd48a9c97d364e0915b3988c6a0b6207652f5a92372871b7aa4/pillow-11.0.0-cp311-cp311-macosx_10_10_x86_64.whl", hash = "sha256:1c1d72714f429a521d8d2d018badc42414c3077eb187a59579f28e4270b4b0fc", size = 3154705 },
    { url = "https://files.pythonhosted.org/packages/25/b3/2b54a1d541accebe6bd8b1358b34ceb2c509f51cb7dcda8687362490da5b/pillow-11.0.0-cp311-cp311-macosx_11_0_arm64.whl", hash = "sha256:499c3a1b0d6fc8213519e193796eb1a86a1be4b1877d678b30f83fd979811d1a", size = 2979222 },
    { url = "https://files.pythonhosted.org/packages/20/12/1a41eddad8265c5c19dda8fb6c269ce15ee25e0b9f8f26286e6202df6693/pillow-11.0.0-cp311-cp311-manylinux_2_17_aarch64.manylinux2014_aarch64.whl", hash = "sha256:c8b2351c85d855293a299038e1f89db92a2f35e8d2f783489c6f0b2b5f3fe8a3", size = 4190220 },
    { url = "https://files.pythonhosted.org/packages/a9/9b/8a8c4d07d77447b7457164b861d18f5a31ae6418ef5c07f6f878fa09039a/pillow-11.0.0-cp311-cp311-manylinux_2_17_x86_64.manylinux2014_x86_64.whl", hash = "sha256:6f4dba50cfa56f910241eb7f883c20f1e7b1d8f7d91c750cd0b318bad443f4d5", size = 4291399 },
    { url = "https://files.pythonhosted.org/packages/fc/e4/130c5fab4a54d3991129800dd2801feeb4b118d7630148cd67f0e6269d4c/pillow-11.0.0-cp311-cp311-manylinux_2_28_aarch64.whl", hash = "sha256:5ddbfd761ee00c12ee1be86c9c0683ecf5bb14c9772ddbd782085779a63dd55b", size = 4202709 },
    { url = "https://files.pythonhosted.org/packages/39/63/b3fc299528d7df1f678b0666002b37affe6b8751225c3d9c12cf530e73ed/pillow-11.0.0-cp311-cp311-manylinux_2_28_x86_64.whl", hash = "sha256:45c566eb10b8967d71bf1ab8e4a525e5a93519e29ea071459ce517f6b903d7fa", size = 4372556 },
    { url = "https://files.pythonhosted.org/packages/c6/a6/694122c55b855b586c26c694937d36bb8d3b09c735ff41b2f315c6e66a10/pillow-11.0.0-cp311-cp311-musllinux_1_2_aarch64.whl", hash = "sha256:b4fd7bd29610a83a8c9b564d457cf5bd92b4e11e79a4ee4716a63c959699b306", size = 4287187 },
    { url = "https://files.pythonhosted.org/packages/ba/a9/f9d763e2671a8acd53d29b1e284ca298bc10a595527f6be30233cdb9659d/pillow-11.0.0-cp311-cp311-musllinux_1_2_x86_64.whl", hash = "sha256:cb929ca942d0ec4fac404cbf520ee6cac37bf35be479b970c4ffadf2b6a1cad9", size = 4418468 },
    { url = "https://files.pythonhosted.org/packages/6e/0e/b5cbad2621377f11313a94aeb44ca55a9639adabcaaa073597a1925f8c26/pillow-11.0.0-cp311-cp311-win32.whl", hash = "sha256:006bcdd307cc47ba43e924099a038cbf9591062e6c50e570819743f5607404f5", size = 2249249 },
    { url = "https://files.pythonhosted.org/packages/dc/83/1470c220a4ff06cd75fc609068f6605e567ea51df70557555c2ab6516b2c/pillow-11.0.0-cp311-cp311-win_amd64.whl", hash = "sha256:52a2d8323a465f84faaba5236567d212c3668f2ab53e1c74c15583cf507a0291", size = 2566769 },
    { url = "https://files.pythonhosted.org/packages/52/98/def78c3a23acee2bcdb2e52005fb2810ed54305602ec1bfcfab2bda6f49f/pillow-11.0.0-cp311-cp311-win_arm64.whl", hash = "sha256:16095692a253047fe3ec028e951fa4221a1f3ed3d80c397e83541a3037ff67c9", size = 2254611 },
    { url = "https://files.pythonhosted.org/packages/1c/a3/26e606ff0b2daaf120543e537311fa3ae2eb6bf061490e4fea51771540be/pillow-11.0.0-cp312-cp312-macosx_10_13_x86_64.whl", hash = "sha256:d2c0a187a92a1cb5ef2c8ed5412dd8d4334272617f532d4ad4de31e0495bd923", size = 3147642 },
    { url = "https://files.pythonhosted.org/packages/4f/d5/1caabedd8863526a6cfa44ee7a833bd97f945dc1d56824d6d76e11731939/pillow-11.0.0-cp312-cp312-macosx_11_0_arm64.whl", hash = "sha256:084a07ef0821cfe4858fe86652fffac8e187b6ae677e9906e192aafcc1b69903", size = 2978999 },
    { url = "https://files.pythonhosted.org/packages/d9/ff/5a45000826a1aa1ac6874b3ec5a856474821a1b59d838c4f6ce2ee518fe9/pillow-11.0.0-cp312-cp312-manylinux_2_17_aarch64.manylinux2014_aarch64.whl", hash = "sha256:8069c5179902dcdce0be9bfc8235347fdbac249d23bd90514b7a47a72d9fecf4", size = 4196794 },
    { url = "https://files.pythonhosted.org/packages/9d/21/84c9f287d17180f26263b5f5c8fb201de0f88b1afddf8a2597a5c9fe787f/pillow-11.0.0-cp312-cp312-manylinux_2_17_x86_64.manylinux2014_x86_64.whl", hash = "sha256:f02541ef64077f22bf4924f225c0fd1248c168f86e4b7abdedd87d6ebaceab0f", size = 4300762 },
    { url = "https://files.pythonhosted.org/packages/84/39/63fb87cd07cc541438b448b1fed467c4d687ad18aa786a7f8e67b255d1aa/pillow-11.0.0-cp312-cp312-manylinux_2_28_aarch64.whl", hash = "sha256:fcb4621042ac4b7865c179bb972ed0da0218a076dc1820ffc48b1d74c1e37fe9", size = 4210468 },
    { url = "https://files.pythonhosted.org/packages/7f/42/6e0f2c2d5c60f499aa29be14f860dd4539de322cd8fb84ee01553493fb4d/pillow-11.0.0-cp312-cp312-manylinux_2_28_x86_64.whl", hash = "sha256:00177a63030d612148e659b55ba99527803288cea7c75fb05766ab7981a8c1b7", size = 4381824 },
    { url = "https://files.pythonhosted.org/packages/31/69/1ef0fb9d2f8d2d114db982b78ca4eeb9db9a29f7477821e160b8c1253f67/pillow-11.0.0-cp312-cp312-musllinux_1_2_aarch64.whl", hash = "sha256:8853a3bf12afddfdf15f57c4b02d7ded92c7a75a5d7331d19f4f9572a89c17e6", size = 4296436 },
    { url = "https://files.pythonhosted.org/packages/44/ea/dad2818c675c44f6012289a7c4f46068c548768bc6c7f4e8c4ae5bbbc811/pillow-11.0.0-cp312-cp312-musllinux_1_2_x86_64.whl", hash = "sha256:3107c66e43bda25359d5ef446f59c497de2b5ed4c7fdba0894f8d6cf3822dafc", size = 4429714 },
    { url = "https://files.pythonhosted.org/packages/af/3a/da80224a6eb15bba7a0dcb2346e2b686bb9bf98378c0b4353cd88e62b171/pillow-11.0.0-cp312-cp312-win32.whl", hash = "sha256:86510e3f5eca0ab87429dd77fafc04693195eec7fd6a137c389c3eeb4cfb77c6", size = 2249631 },
    { url = "https://files.pythonhosted.org/packages/57/97/73f756c338c1d86bb802ee88c3cab015ad7ce4b838f8a24f16b676b1ac7c/pillow-11.0.0-cp312-cp312-win_amd64.whl", hash = "sha256:8ec4a89295cd6cd4d1058a5e6aec6bf51e0eaaf9714774e1bfac7cfc9051db47", size = 2567533 },
    { url = "https://files.pythonhosted.org/packages/0b/30/2b61876e2722374558b871dfbfcbe4e406626d63f4f6ed92e9c8e24cac37/pillow-11.0.0-cp312-cp312-win_arm64.whl", hash = "sha256:27a7860107500d813fcd203b4ea19b04babe79448268403172782754870dac25", size = 2254890 },
    { url = "https://files.pythonhosted.org/packages/63/24/e2e15e392d00fcf4215907465d8ec2a2f23bcec1481a8ebe4ae760459995/pillow-11.0.0-cp313-cp313-macosx_10_13_x86_64.whl", hash = "sha256:bcd1fb5bb7b07f64c15618c89efcc2cfa3e95f0e3bcdbaf4642509de1942a699", size = 3147300 },
    { url = "https://files.pythonhosted.org/packages/43/72/92ad4afaa2afc233dc44184adff289c2e77e8cd916b3ddb72ac69495bda3/pillow-11.0.0-cp313-cp313-macosx_11_0_arm64.whl", hash = "sha256:0e038b0745997c7dcaae350d35859c9715c71e92ffb7e0f4a8e8a16732150f38", size = 2978742 },
    { url = "https://files.pythonhosted.org/packages/9e/da/c8d69c5bc85d72a8523fe862f05ababdc52c0a755cfe3d362656bb86552b/pillow-11.0.0-cp313-cp313-manylinux_2_17_aarch64.manylinux2014_aarch64.whl", hash = "sha256:0ae08bd8ffc41aebf578c2af2f9d8749d91f448b3bfd41d7d9ff573d74f2a6b2", size = 4194349 },
    { url = "https://files.pythonhosted.org/packages/cd/e8/686d0caeed6b998351d57796496a70185376ed9c8ec7d99e1d19ad591fc6/pillow-11.0.0-cp313-cp313-manylinux_2_17_x86_64.manylinux2014_x86_64.whl", hash = "sha256:d69bfd8ec3219ae71bcde1f942b728903cad25fafe3100ba2258b973bd2bc1b2", size = 4298714 },
    { url = "https://files.pythonhosted.org/packages/ec/da/430015cec620d622f06854be67fd2f6721f52fc17fca8ac34b32e2d60739/pillow-11.0.0-cp313-cp313-manylinux_2_28_aarch64.whl", hash = "sha256:61b887f9ddba63ddf62fd02a3ba7add935d053b6dd7d58998c630e6dbade8527", size = 4208514 },
    { url = "https://files.pythonhosted.org/packages/44/ae/7e4f6662a9b1cb5f92b9cc9cab8321c381ffbee309210940e57432a4063a/pillow-11.0.0-cp313-cp313-manylinux_2_28_x86_64.whl", hash = "sha256:c6a660307ca9d4867caa8d9ca2c2658ab685de83792d1876274991adec7b93fa", size = 4380055 },
    { url = "https://files.pythonhosted.org/packages/74/d5/1a807779ac8a0eeed57f2b92a3c32ea1b696e6140c15bd42eaf908a261cd/pillow-11.0.0-cp313-cp313-musllinux_1_2_aarch64.whl", hash = "sha256:73e3a0200cdda995c7e43dd47436c1548f87a30bb27fb871f352a22ab8dcf45f", size = 4296751 },
    { url = "https://files.pythonhosted.org/packages/38/8c/5fa3385163ee7080bc13026d59656267daaaaf3c728c233d530e2c2757c8/pillow-11.0.0-cp313-cp313-musllinux_1_2_x86_64.whl", hash = "sha256:fba162b8872d30fea8c52b258a542c5dfd7b235fb5cb352240c8d63b414013eb", size = 4430378 },
    { url = "https://files.pythonhosted.org/packages/ca/1d/ad9c14811133977ff87035bf426875b93097fb50af747793f013979facdb/pillow-11.0.0-cp313-cp313-win32.whl", hash = "sha256:f1b82c27e89fffc6da125d5eb0ca6e68017faf5efc078128cfaa42cf5cb38798", size = 2249588 },
    { url = "https://files.pythonhosted.org/packages/fb/01/3755ba287dac715e6afdb333cb1f6d69740a7475220b4637b5ce3d78cec2/pillow-11.0.0-cp313-cp313-win_amd64.whl", hash = "sha256:8ba470552b48e5835f1d23ecb936bb7f71d206f9dfeee64245f30c3270b994de", size = 2567509 },
    { url = "https://files.pythonhosted.org/packages/c0/98/2c7d727079b6be1aba82d195767d35fcc2d32204c7a5820f822df5330152/pillow-11.0.0-cp313-cp313-win_arm64.whl", hash = "sha256:846e193e103b41e984ac921b335df59195356ce3f71dcfd155aa79c603873b84", size = 2254791 },
    { url = "https://files.pythonhosted.org/packages/eb/38/998b04cc6f474e78b563716b20eecf42a2fa16a84589d23c8898e64b0ffd/pillow-11.0.0-cp313-cp313t-macosx_10_13_x86_64.whl", hash = "sha256:4ad70c4214f67d7466bea6a08061eba35c01b1b89eaa098040a35272a8efb22b", size = 3150854 },
    { url = "https://files.pythonhosted.org/packages/13/8e/be23a96292113c6cb26b2aa3c8b3681ec62b44ed5c2bd0b258bd59503d3c/pillow-11.0.0-cp313-cp313t-macosx_11_0_arm64.whl", hash = "sha256:6ec0d5af64f2e3d64a165f490d96368bb5dea8b8f9ad04487f9ab60dc4bb6003", size = 2982369 },
    { url = "https://files.pythonhosted.org/packages/97/8a/3db4eaabb7a2ae8203cd3a332a005e4aba00067fc514aaaf3e9721be31f1/pillow-11.0.0-cp313-cp313t-manylinux_2_17_x86_64.manylinux2014_x86_64.whl", hash = "sha256:c809a70e43c7977c4a42aefd62f0131823ebf7dd73556fa5d5950f5b354087e2", size = 4333703 },
    { url = "https://files.pythonhosted.org/packages/28/ac/629ffc84ff67b9228fe87a97272ab125bbd4dc462745f35f192d37b822f1/pillow-11.0.0-cp313-cp313t-manylinux_2_28_x86_64.whl", hash = "sha256:4b60c9520f7207aaf2e1d94de026682fc227806c6e1f55bba7606d1c94dd623a", size = 4412550 },
    { url = "https://files.pythonhosted.org/packages/d6/07/a505921d36bb2df6868806eaf56ef58699c16c388e378b0dcdb6e5b2fb36/pillow-11.0.0-cp313-cp313t-musllinux_1_2_x86_64.whl", hash = "sha256:1e2688958a840c822279fda0086fec1fdab2f95bf2b717b66871c4ad9859d7e8", size = 4461038 },
    { url = "https://files.pythonhosted.org/packages/d6/b9/fb620dd47fc7cc9678af8f8bd8c772034ca4977237049287e99dda360b66/pillow-11.0.0-cp313-cp313t-win32.whl", hash = "sha256:607bbe123c74e272e381a8d1957083a9463401f7bd01287f50521ecb05a313f8", size = 2253197 },
    { url = "https://files.pythonhosted.org/packages/df/86/25dde85c06c89d7fc5db17940f07aae0a56ac69aa9ccb5eb0f09798862a8/pillow-11.0.0-cp313-cp313t-win_amd64.whl", hash = "sha256:5c39ed17edea3bc69c743a8dd3e9853b7509625c2462532e62baa0732163a904", size = 2572169 },
    { url = "https://files.pythonhosted.org/packages/51/85/9c33f2517add612e17f3381aee7c4072779130c634921a756c97bc29fb49/pillow-11.0.0-cp313-cp313t-win_arm64.whl", hash = "sha256:75acbbeb05b86bc53cbe7b7e6fe00fbcf82ad7c684b3ad82e3d711da9ba287d3", size = 2256828 },
]

[[package]]
name = "platformdirs"
version = "4.3.6"
source = { registry = "https://pypi.org/simple" }
sdist = { url = "https://files.pythonhosted.org/packages/13/fc/128cc9cb8f03208bdbf93d3aa862e16d376844a14f9a0ce5cf4507372de4/platformdirs-4.3.6.tar.gz", hash = "sha256:357fb2acbc885b0419afd3ce3ed34564c13c9b95c89360cd9563f73aa5e2b907", size = 21302 }
wheels = [
    { url = "https://files.pythonhosted.org/packages/3c/a6/bc1012356d8ece4d66dd75c4b9fc6c1f6650ddd5991e421177d9f8f671be/platformdirs-4.3.6-py3-none-any.whl", hash = "sha256:73e575e1408ab8103900836b97580d5307456908a03e92031bab39e4554cc3fb", size = 18439 },
]

[[package]]
name = "plotly"
version = "5.24.1"
source = { registry = "https://pypi.org/simple" }
dependencies = [
    { name = "packaging" },
    { name = "tenacity" },
]
sdist = { url = "https://files.pythonhosted.org/packages/79/4f/428f6d959818d7425a94c190a6b26fbc58035cbef40bf249be0b62a9aedd/plotly-5.24.1.tar.gz", hash = "sha256:dbc8ac8339d248a4bcc36e08a5659bacfe1b079390b8953533f4eb22169b4bae", size = 9479398 }
wheels = [
    { url = "https://files.pythonhosted.org/packages/e5/ae/580600f441f6fc05218bd6c9d5794f4aef072a7d9093b291f1c50a9db8bc/plotly-5.24.1-py3-none-any.whl", hash = "sha256:f67073a1e637eb0dc3e46324d9d51e2fe76e9727c892dde64ddf1e1b51f29089", size = 19054220 },
]

[[package]]
name = "pluggy"
version = "1.5.0"
source = { registry = "https://pypi.org/simple" }
sdist = { url = "https://files.pythonhosted.org/packages/96/2d/02d4312c973c6050a18b314a5ad0b3210edb65a906f868e31c111dede4a6/pluggy-1.5.0.tar.gz", hash = "sha256:2cffa88e94fdc978c4c574f15f9e59b7f4201d439195c3715ca9e2486f1d0cf1", size = 67955 }
wheels = [
    { url = "https://files.pythonhosted.org/packages/88/5f/e351af9a41f866ac3f1fac4ca0613908d9a41741cfcf2228f4ad853b697d/pluggy-1.5.0-py3-none-any.whl", hash = "sha256:44e1ad92c8ca002de6377e165f3e0f1be63266ab4d554740532335b9d75ea669", size = 20556 },
]

[[package]]
name = "pre-commit"
version = "3.8.0"
source = { registry = "https://pypi.org/simple" }
dependencies = [
    { name = "cfgv" },
    { name = "identify" },
    { name = "nodeenv" },
    { name = "pyyaml" },
    { name = "virtualenv" },
]
sdist = { url = "https://files.pythonhosted.org/packages/64/10/97ee2fa54dff1e9da9badbc5e35d0bbaef0776271ea5907eccf64140f72f/pre_commit-3.8.0.tar.gz", hash = "sha256:8bb6494d4a20423842e198980c9ecf9f96607a07ea29549e180eef9ae80fe7af", size = 177815 }
wheels = [
    { url = "https://files.pythonhosted.org/packages/07/92/caae8c86e94681b42c246f0bca35c059a2f0529e5b92619f6aba4cf7e7b6/pre_commit-3.8.0-py2.py3-none-any.whl", hash = "sha256:9a90a53bf82fdd8778d58085faf8d83df56e40dfe18f45b19446e26bf1b3a63f", size = 204643 },
]

[[package]]
name = "prometheus-client"
version = "0.21.0"
source = { registry = "https://pypi.org/simple" }
sdist = { url = "https://files.pythonhosted.org/packages/e1/54/a369868ed7a7f1ea5163030f4fc07d85d22d7a1d270560dab675188fb612/prometheus_client-0.21.0.tar.gz", hash = "sha256:96c83c606b71ff2b0a433c98889d275f51ffec6c5e267de37c7a2b5c9aa9233e", size = 78634 }
wheels = [
    { url = "https://files.pythonhosted.org/packages/84/2d/46ed6436849c2c88228c3111865f44311cff784b4aabcdef4ea2545dbc3d/prometheus_client-0.21.0-py3-none-any.whl", hash = "sha256:4fa6b4dd0ac16d58bb587c04b1caae65b8c5043e85f778f42f5f632f6af2e166", size = 54686 },
]

[[package]]
name = "prompt-toolkit"
version = "3.0.48"
source = { registry = "https://pypi.org/simple" }
dependencies = [
    { name = "wcwidth" },
]
sdist = { url = "https://files.pythonhosted.org/packages/2d/4f/feb5e137aff82f7c7f3248267b97451da3644f6cdc218edfe549fb354127/prompt_toolkit-3.0.48.tar.gz", hash = "sha256:d6623ab0477a80df74e646bdbc93621143f5caf104206aa29294d53de1a03d90", size = 424684 }
wheels = [
    { url = "https://files.pythonhosted.org/packages/a9/6a/fd08d94654f7e67c52ca30523a178b3f8ccc4237fce4be90d39c938a831a/prompt_toolkit-3.0.48-py3-none-any.whl", hash = "sha256:f49a827f90062e411f1ce1f854f2aedb3c23353244f8108b89283587397ac10e", size = 386595 },
]

[[package]]
name = "psutil"
version = "6.1.0"
source = { registry = "https://pypi.org/simple" }
sdist = { url = "https://files.pythonhosted.org/packages/26/10/2a30b13c61e7cf937f4adf90710776b7918ed0a9c434e2c38224732af310/psutil-6.1.0.tar.gz", hash = "sha256:353815f59a7f64cdaca1c0307ee13558a0512f6db064e92fe833784f08539c7a", size = 508565 }
wheels = [
    { url = "https://files.pythonhosted.org/packages/01/9e/8be43078a171381953cfee33c07c0d628594b5dbfc5157847b85022c2c1b/psutil-6.1.0-cp36-abi3-macosx_10_9_x86_64.whl", hash = "sha256:6e2dcd475ce8b80522e51d923d10c7871e45f20918e027ab682f94f1c6351688", size = 247762 },
    { url = "https://files.pythonhosted.org/packages/1d/cb/313e80644ea407f04f6602a9e23096540d9dc1878755f3952ea8d3d104be/psutil-6.1.0-cp36-abi3-macosx_11_0_arm64.whl", hash = "sha256:0895b8414afafc526712c498bd9de2b063deaac4021a3b3c34566283464aff8e", size = 248777 },
    { url = "https://files.pythonhosted.org/packages/65/8e/bcbe2025c587b5d703369b6a75b65d41d1367553da6e3f788aff91eaf5bd/psutil-6.1.0-cp36-abi3-manylinux_2_12_i686.manylinux2010_i686.manylinux_2_17_i686.manylinux2014_i686.whl", hash = "sha256:9dcbfce5d89f1d1f2546a2090f4fcf87c7f669d1d90aacb7d7582addece9fb38", size = 284259 },
    { url = "https://files.pythonhosted.org/packages/58/4d/8245e6f76a93c98aab285a43ea71ff1b171bcd90c9d238bf81f7021fb233/psutil-6.1.0-cp36-abi3-manylinux_2_12_x86_64.manylinux2010_x86_64.manylinux_2_17_x86_64.manylinux2014_x86_64.whl", hash = "sha256:498c6979f9c6637ebc3a73b3f87f9eb1ec24e1ce53a7c5173b8508981614a90b", size = 287255 },
    { url = "https://files.pythonhosted.org/packages/27/c2/d034856ac47e3b3cdfa9720d0e113902e615f4190d5d1bdb8df4b2015fb2/psutil-6.1.0-cp36-abi3-manylinux_2_17_aarch64.manylinux2014_aarch64.whl", hash = "sha256:d905186d647b16755a800e7263d43df08b790d709d575105d419f8b6ef65423a", size = 288804 },
    { url = "https://files.pythonhosted.org/packages/ea/55/5389ed243c878725feffc0d6a3bc5ef6764312b6fc7c081faaa2cfa7ef37/psutil-6.1.0-cp37-abi3-win32.whl", hash = "sha256:1ad45a1f5d0b608253b11508f80940985d1d0c8f6111b5cb637533a0e6ddc13e", size = 250386 },
    { url = "https://files.pythonhosted.org/packages/11/91/87fa6f060e649b1e1a7b19a4f5869709fbf750b7c8c262ee776ec32f3028/psutil-6.1.0-cp37-abi3-win_amd64.whl", hash = "sha256:a8fb3752b491d246034fa4d279ff076501588ce8cbcdbb62c32fd7a377d996be", size = 254228 },
]

[[package]]
name = "ptyprocess"
version = "0.7.0"
source = { registry = "https://pypi.org/simple" }
sdist = { url = "https://files.pythonhosted.org/packages/20/e5/16ff212c1e452235a90aeb09066144d0c5a6a8c0834397e03f5224495c4e/ptyprocess-0.7.0.tar.gz", hash = "sha256:5c5d0a3b48ceee0b48485e0c26037c0acd7d29765ca3fbb5cb3831d347423220", size = 70762 }
wheels = [
    { url = "https://files.pythonhosted.org/packages/22/a6/858897256d0deac81a172289110f31629fc4cee19b6f01283303e18c8db3/ptyprocess-0.7.0-py2.py3-none-any.whl", hash = "sha256:4b41f3967fce3af57cc7e94b888626c18bf37a083e3651ca8feeb66d492fef35", size = 13993 },
]

[[package]]
name = "pure-eval"
version = "0.2.3"
source = { registry = "https://pypi.org/simple" }
sdist = { url = "https://files.pythonhosted.org/packages/cd/05/0a34433a064256a578f1783a10da6df098ceaa4a57bbeaa96a6c0352786b/pure_eval-0.2.3.tar.gz", hash = "sha256:5f4e983f40564c576c7c8635ae88db5956bb2229d7e9237d03b3c0b0190eaf42", size = 19752 }
wheels = [
    { url = "https://files.pythonhosted.org/packages/8e/37/efad0257dc6e593a18957422533ff0f87ede7c9c6ea010a2177d738fb82f/pure_eval-0.2.3-py3-none-any.whl", hash = "sha256:1db8e35b67b3d218d818ae653e27f06c3aa420901fa7b081ca98cbedc874e0d0", size = 11842 },
]

[[package]]
name = "pycparser"
version = "2.22"
source = { registry = "https://pypi.org/simple" }
sdist = { url = "https://files.pythonhosted.org/packages/1d/b2/31537cf4b1ca988837256c910a668b553fceb8f069bedc4b1c826024b52c/pycparser-2.22.tar.gz", hash = "sha256:491c8be9c040f5390f5bf44a5b07752bd07f56edf992381b05c701439eec10f6", size = 172736 }
wheels = [
    { url = "https://files.pythonhosted.org/packages/13/a3/a812df4e2dd5696d1f351d58b8fe16a405b234ad2886a0dab9183fb78109/pycparser-2.22-py3-none-any.whl", hash = "sha256:c3702b6d3dd8c7abc1afa565d7e63d53a1d0bd86cdc24edd75470f4de499cfcc", size = 117552 },
]

[[package]]
name = "pydantic"
version = "2.10.2"
source = { registry = "https://pypi.org/simple" }
dependencies = [
    { name = "annotated-types" },
    { name = "pydantic-core" },
    { name = "typing-extensions" },
]
sdist = { url = "https://files.pythonhosted.org/packages/41/86/a03390cb12cf64e2a8df07c267f3eb8d5035e0f9a04bb20fb79403d2a00e/pydantic-2.10.2.tar.gz", hash = "sha256:2bc2d7f17232e0841cbba4641e65ba1eb6fafb3a08de3a091ff3ce14a197c4fa", size = 785401 }
wheels = [
    { url = "https://files.pythonhosted.org/packages/d5/74/da832196702d0c56eb86b75bfa346db9238617e29b0b7ee3b8b4eccfe654/pydantic-2.10.2-py3-none-any.whl", hash = "sha256:cfb96e45951117c3024e6b67b25cdc33a3cb7b2fa62e239f7af1378358a1d99e", size = 456364 },
]

[[package]]
name = "pydantic-core"
version = "2.27.1"
source = { registry = "https://pypi.org/simple" }
dependencies = [
    { name = "typing-extensions" },
]
sdist = { url = "https://files.pythonhosted.org/packages/a6/9f/7de1f19b6aea45aeb441838782d68352e71bfa98ee6fa048d5041991b33e/pydantic_core-2.27.1.tar.gz", hash = "sha256:62a763352879b84aa31058fc931884055fd75089cccbd9d58bb6afd01141b235", size = 412785 }
wheels = [
    { url = "https://files.pythonhosted.org/packages/27/39/46fe47f2ad4746b478ba89c561cafe4428e02b3573df882334bd2964f9cb/pydantic_core-2.27.1-cp311-cp311-macosx_10_12_x86_64.whl", hash = "sha256:ac3b20653bdbe160febbea8aa6c079d3df19310d50ac314911ed8cc4eb7f8cb8", size = 1895553 },
    { url = "https://files.pythonhosted.org/packages/1c/00/0804e84a78b7fdb394fff4c4f429815a10e5e0993e6ae0e0b27dd20379ee/pydantic_core-2.27.1-cp311-cp311-macosx_11_0_arm64.whl", hash = "sha256:a5a8e19d7c707c4cadb8c18f5f60c843052ae83c20fa7d44f41594c644a1d330", size = 1807220 },
    { url = "https://files.pythonhosted.org/packages/01/de/df51b3bac9820d38371f5a261020f505025df732ce566c2a2e7970b84c8c/pydantic_core-2.27.1-cp311-cp311-manylinux_2_17_aarch64.manylinux2014_aarch64.whl", hash = "sha256:7f7059ca8d64fea7f238994c97d91f75965216bcbe5f695bb44f354893f11d52", size = 1829727 },
    { url = "https://files.pythonhosted.org/packages/5f/d9/c01d19da8f9e9fbdb2bf99f8358d145a312590374d0dc9dd8dbe484a9cde/pydantic_core-2.27.1-cp311-cp311-manylinux_2_17_armv7l.manylinux2014_armv7l.whl", hash = "sha256:bed0f8a0eeea9fb72937ba118f9db0cb7e90773462af7962d382445f3005e5a4", size = 1854282 },
    { url = "https://files.pythonhosted.org/packages/5f/84/7db66eb12a0dc88c006abd6f3cbbf4232d26adfd827a28638c540d8f871d/pydantic_core-2.27.1-cp311-cp311-manylinux_2_17_ppc64le.manylinux2014_ppc64le.whl", hash = "sha256:a3cb37038123447cf0f3ea4c74751f6a9d7afef0eb71aa07bf5f652b5e6a132c", size = 2037437 },
    { url = "https://files.pythonhosted.org/packages/34/ac/a2537958db8299fbabed81167d58cc1506049dba4163433524e06a7d9f4c/pydantic_core-2.27.1-cp311-cp311-manylinux_2_17_s390x.manylinux2014_s390x.whl", hash = "sha256:84286494f6c5d05243456e04223d5a9417d7f443c3b76065e75001beb26f88de", size = 2780899 },
    { url = "https://files.pythonhosted.org/packages/4a/c1/3e38cd777ef832c4fdce11d204592e135ddeedb6c6f525478a53d1c7d3e5/pydantic_core-2.27.1-cp311-cp311-manylinux_2_17_x86_64.manylinux2014_x86_64.whl", hash = "sha256:acc07b2cfc5b835444b44a9956846b578d27beeacd4b52e45489e93276241025", size = 2135022 },
    { url = "https://files.pythonhosted.org/packages/7a/69/b9952829f80fd555fe04340539d90e000a146f2a003d3fcd1e7077c06c71/pydantic_core-2.27.1-cp311-cp311-manylinux_2_5_i686.manylinux1_i686.whl", hash = "sha256:4fefee876e07a6e9aad7a8c8c9f85b0cdbe7df52b8a9552307b09050f7512c7e", size = 1987969 },
    { url = "https://files.pythonhosted.org/packages/05/72/257b5824d7988af43460c4e22b63932ed651fe98804cc2793068de7ec554/pydantic_core-2.27.1-cp311-cp311-musllinux_1_1_aarch64.whl", hash = "sha256:258c57abf1188926c774a4c94dd29237e77eda19462e5bb901d88adcab6af919", size = 1994625 },
    { url = "https://files.pythonhosted.org/packages/73/c3/78ed6b7f3278a36589bcdd01243189ade7fc9b26852844938b4d7693895b/pydantic_core-2.27.1-cp311-cp311-musllinux_1_1_armv7l.whl", hash = "sha256:35c14ac45fcfdf7167ca76cc80b2001205a8d5d16d80524e13508371fb8cdd9c", size = 2090089 },
    { url = "https://files.pythonhosted.org/packages/8d/c8/b4139b2f78579960353c4cd987e035108c93a78371bb19ba0dc1ac3b3220/pydantic_core-2.27.1-cp311-cp311-musllinux_1_1_x86_64.whl", hash = "sha256:d1b26e1dff225c31897696cab7d4f0a315d4c0d9e8666dbffdb28216f3b17fdc", size = 2142496 },
    { url = "https://files.pythonhosted.org/packages/3e/f8/171a03e97eb36c0b51981efe0f78460554a1d8311773d3d30e20c005164e/pydantic_core-2.27.1-cp311-none-win32.whl", hash = "sha256:2cdf7d86886bc6982354862204ae3b2f7f96f21a3eb0ba5ca0ac42c7b38598b9", size = 1811758 },
    { url = "https://files.pythonhosted.org/packages/6a/fe/4e0e63c418c1c76e33974a05266e5633e879d4061f9533b1706a86f77d5b/pydantic_core-2.27.1-cp311-none-win_amd64.whl", hash = "sha256:3af385b0cee8df3746c3f406f38bcbfdc9041b5c2d5ce3e5fc6637256e60bbc5", size = 1980864 },
    { url = "https://files.pythonhosted.org/packages/50/fc/93f7238a514c155a8ec02fc7ac6376177d449848115e4519b853820436c5/pydantic_core-2.27.1-cp311-none-win_arm64.whl", hash = "sha256:81f2ec23ddc1b476ff96563f2e8d723830b06dceae348ce02914a37cb4e74b89", size = 1864327 },
    { url = "https://files.pythonhosted.org/packages/be/51/2e9b3788feb2aebff2aa9dfbf060ec739b38c05c46847601134cc1fed2ea/pydantic_core-2.27.1-cp312-cp312-macosx_10_12_x86_64.whl", hash = "sha256:9cbd94fc661d2bab2bc702cddd2d3370bbdcc4cd0f8f57488a81bcce90c7a54f", size = 1895239 },
    { url = "https://files.pythonhosted.org/packages/7b/9e/f8063952e4a7d0127f5d1181addef9377505dcce3be224263b25c4f0bfd9/pydantic_core-2.27.1-cp312-cp312-macosx_11_0_arm64.whl", hash = "sha256:5f8c4718cd44ec1580e180cb739713ecda2bdee1341084c1467802a417fe0f02", size = 1805070 },
    { url = "https://files.pythonhosted.org/packages/2c/9d/e1d6c4561d262b52e41b17a7ef8301e2ba80b61e32e94520271029feb5d8/pydantic_core-2.27.1-cp312-cp312-manylinux_2_17_aarch64.manylinux2014_aarch64.whl", hash = "sha256:15aae984e46de8d376df515f00450d1522077254ef6b7ce189b38ecee7c9677c", size = 1828096 },
    { url = "https://files.pythonhosted.org/packages/be/65/80ff46de4266560baa4332ae3181fffc4488ea7d37282da1a62d10ab89a4/pydantic_core-2.27.1-cp312-cp312-manylinux_2_17_armv7l.manylinux2014_armv7l.whl", hash = "sha256:1ba5e3963344ff25fc8c40da90f44b0afca8cfd89d12964feb79ac1411a260ac", size = 1857708 },
    { url = "https://files.pythonhosted.org/packages/d5/ca/3370074ad758b04d9562b12ecdb088597f4d9d13893a48a583fb47682cdf/pydantic_core-2.27.1-cp312-cp312-manylinux_2_17_ppc64le.manylinux2014_ppc64le.whl", hash = "sha256:992cea5f4f3b29d6b4f7f1726ed8ee46c8331c6b4eed6db5b40134c6fe1768bb", size = 2037751 },
    { url = "https://files.pythonhosted.org/packages/b1/e2/4ab72d93367194317b99d051947c071aef6e3eb95f7553eaa4208ecf9ba4/pydantic_core-2.27.1-cp312-cp312-manylinux_2_17_s390x.manylinux2014_s390x.whl", hash = "sha256:0325336f348dbee6550d129b1627cb8f5351a9dc91aad141ffb96d4937bd9529", size = 2733863 },
    { url = "https://files.pythonhosted.org/packages/8a/c6/8ae0831bf77f356bb73127ce5a95fe115b10f820ea480abbd72d3cc7ccf3/pydantic_core-2.27.1-cp312-cp312-manylinux_2_17_x86_64.manylinux2014_x86_64.whl", hash = "sha256:7597c07fbd11515f654d6ece3d0e4e5093edc30a436c63142d9a4b8e22f19c35", size = 2161161 },
    { url = "https://files.pythonhosted.org/packages/f1/f4/b2fe73241da2429400fc27ddeaa43e35562f96cf5b67499b2de52b528cad/pydantic_core-2.27.1-cp312-cp312-manylinux_2_5_i686.manylinux1_i686.whl", hash = "sha256:3bbd5d8cc692616d5ef6fbbbd50dbec142c7e6ad9beb66b78a96e9c16729b089", size = 1993294 },
    { url = "https://files.pythonhosted.org/packages/77/29/4bb008823a7f4cc05828198153f9753b3bd4c104d93b8e0b1bfe4e187540/pydantic_core-2.27.1-cp312-cp312-musllinux_1_1_aarch64.whl", hash = "sha256:dc61505e73298a84a2f317255fcc72b710b72980f3a1f670447a21efc88f8381", size = 2001468 },
    { url = "https://files.pythonhosted.org/packages/f2/a9/0eaceeba41b9fad851a4107e0cf999a34ae8f0d0d1f829e2574f3d8897b0/pydantic_core-2.27.1-cp312-cp312-musllinux_1_1_armv7l.whl", hash = "sha256:e1f735dc43da318cad19b4173dd1ffce1d84aafd6c9b782b3abc04a0d5a6f5bb", size = 2091413 },
    { url = "https://files.pythonhosted.org/packages/d8/36/eb8697729725bc610fd73940f0d860d791dc2ad557faaefcbb3edbd2b349/pydantic_core-2.27.1-cp312-cp312-musllinux_1_1_x86_64.whl", hash = "sha256:f4e5658dbffe8843a0f12366a4c2d1c316dbe09bb4dfbdc9d2d9cd6031de8aae", size = 2154735 },
    { url = "https://files.pythonhosted.org/packages/52/e5/4f0fbd5c5995cc70d3afed1b5c754055bb67908f55b5cb8000f7112749bf/pydantic_core-2.27.1-cp312-none-win32.whl", hash = "sha256:672ebbe820bb37988c4d136eca2652ee114992d5d41c7e4858cdd90ea94ffe5c", size = 1833633 },
    { url = "https://files.pythonhosted.org/packages/ee/f2/c61486eee27cae5ac781305658779b4a6b45f9cc9d02c90cb21b940e82cc/pydantic_core-2.27.1-cp312-none-win_amd64.whl", hash = "sha256:66ff044fd0bb1768688aecbe28b6190f6e799349221fb0de0e6f4048eca14c16", size = 1986973 },
    { url = "https://files.pythonhosted.org/packages/df/a6/e3f12ff25f250b02f7c51be89a294689d175ac76e1096c32bf278f29ca1e/pydantic_core-2.27.1-cp312-none-win_arm64.whl", hash = "sha256:9a3b0793b1bbfd4146304e23d90045f2a9b5fd5823aa682665fbdaf2a6c28f3e", size = 1883215 },
    { url = "https://files.pythonhosted.org/packages/0f/d6/91cb99a3c59d7b072bded9959fbeab0a9613d5a4935773c0801f1764c156/pydantic_core-2.27.1-cp313-cp313-macosx_10_12_x86_64.whl", hash = "sha256:f216dbce0e60e4d03e0c4353c7023b202d95cbaeff12e5fd2e82ea0a66905073", size = 1895033 },
    { url = "https://files.pythonhosted.org/packages/07/42/d35033f81a28b27dedcade9e967e8a40981a765795c9ebae2045bcef05d3/pydantic_core-2.27.1-cp313-cp313-macosx_11_0_arm64.whl", hash = "sha256:a2e02889071850bbfd36b56fd6bc98945e23670773bc7a76657e90e6b6603c08", size = 1807542 },
    { url = "https://files.pythonhosted.org/packages/41/c2/491b59e222ec7e72236e512108ecad532c7f4391a14e971c963f624f7569/pydantic_core-2.27.1-cp313-cp313-manylinux_2_17_aarch64.manylinux2014_aarch64.whl", hash = "sha256:42b0e23f119b2b456d07ca91b307ae167cc3f6c846a7b169fca5326e32fdc6cf", size = 1827854 },
    { url = "https://files.pythonhosted.org/packages/e3/f3/363652651779113189cefdbbb619b7b07b7a67ebb6840325117cc8cc3460/pydantic_core-2.27.1-cp313-cp313-manylinux_2_17_armv7l.manylinux2014_armv7l.whl", hash = "sha256:764be71193f87d460a03f1f7385a82e226639732214b402f9aa61f0d025f0737", size = 1857389 },
    { url = "https://files.pythonhosted.org/packages/5f/97/be804aed6b479af5a945daec7538d8bf358d668bdadde4c7888a2506bdfb/pydantic_core-2.27.1-cp313-cp313-manylinux_2_17_ppc64le.manylinux2014_ppc64le.whl", hash = "sha256:1c00666a3bd2f84920a4e94434f5974d7bbc57e461318d6bb34ce9cdbbc1f6b2", size = 2037934 },
    { url = "https://files.pythonhosted.org/packages/42/01/295f0bd4abf58902917e342ddfe5f76cf66ffabfc57c2e23c7681a1a1197/pydantic_core-2.27.1-cp313-cp313-manylinux_2_17_s390x.manylinux2014_s390x.whl", hash = "sha256:3ccaa88b24eebc0f849ce0a4d09e8a408ec5a94afff395eb69baf868f5183107", size = 2735176 },
    { url = "https://files.pythonhosted.org/packages/9d/a0/cd8e9c940ead89cc37812a1a9f310fef59ba2f0b22b4e417d84ab09fa970/pydantic_core-2.27.1-cp313-cp313-manylinux_2_17_x86_64.manylinux2014_x86_64.whl", hash = "sha256:c65af9088ac534313e1963443d0ec360bb2b9cba6c2909478d22c2e363d98a51", size = 2160720 },
    { url = "https://files.pythonhosted.org/packages/73/ae/9d0980e286627e0aeca4c352a60bd760331622c12d576e5ea4441ac7e15e/pydantic_core-2.27.1-cp313-cp313-manylinux_2_5_i686.manylinux1_i686.whl", hash = "sha256:206b5cf6f0c513baffaeae7bd817717140770c74528f3e4c3e1cec7871ddd61a", size = 1992972 },
    { url = "https://files.pythonhosted.org/packages/bf/ba/ae4480bc0292d54b85cfb954e9d6bd226982949f8316338677d56541b85f/pydantic_core-2.27.1-cp313-cp313-musllinux_1_1_aarch64.whl", hash = "sha256:062f60e512fc7fff8b8a9d680ff0ddaaef0193dba9fa83e679c0c5f5fbd018bc", size = 2001477 },
    { url = "https://files.pythonhosted.org/packages/55/b7/e26adf48c2f943092ce54ae14c3c08d0d221ad34ce80b18a50de8ed2cba8/pydantic_core-2.27.1-cp313-cp313-musllinux_1_1_armv7l.whl", hash = "sha256:a0697803ed7d4af5e4c1adf1670af078f8fcab7a86350e969f454daf598c4960", size = 2091186 },
    { url = "https://files.pythonhosted.org/packages/ba/cc/8491fff5b608b3862eb36e7d29d36a1af1c945463ca4c5040bf46cc73f40/pydantic_core-2.27.1-cp313-cp313-musllinux_1_1_x86_64.whl", hash = "sha256:58ca98a950171f3151c603aeea9303ef6c235f692fe555e883591103da709b23", size = 2154429 },
    { url = "https://files.pythonhosted.org/packages/78/d8/c080592d80edd3441ab7f88f865f51dae94a157fc64283c680e9f32cf6da/pydantic_core-2.27.1-cp313-none-win32.whl", hash = "sha256:8065914ff79f7eab1599bd80406681f0ad08f8e47c880f17b416c9f8f7a26d05", size = 1833713 },
    { url = "https://files.pythonhosted.org/packages/83/84/5ab82a9ee2538ac95a66e51f6838d6aba6e0a03a42aa185ad2fe404a4e8f/pydantic_core-2.27.1-cp313-none-win_amd64.whl", hash = "sha256:ba630d5e3db74c79300d9a5bdaaf6200172b107f263c98a0539eeecb857b2337", size = 1987897 },
    { url = "https://files.pythonhosted.org/packages/df/c3/b15fb833926d91d982fde29c0624c9f225da743c7af801dace0d4e187e71/pydantic_core-2.27.1-cp313-none-win_arm64.whl", hash = "sha256:45cf8588c066860b623cd11c4ba687f8d7175d5f7ef65f7129df8a394c502de5", size = 1882983 },
]

[[package]]
name = "pygments"
version = "2.18.0"
source = { registry = "https://pypi.org/simple" }
sdist = { url = "https://files.pythonhosted.org/packages/8e/62/8336eff65bcbc8e4cb5d05b55faf041285951b6e80f33e2bff2024788f31/pygments-2.18.0.tar.gz", hash = "sha256:786ff802f32e91311bff3889f6e9a86e81505fe99f2735bb6d60ae0c5004f199", size = 4891905 }
wheels = [
    { url = "https://files.pythonhosted.org/packages/f7/3f/01c8b82017c199075f8f788d0d906b9ffbbc5a47dc9918a945e13d5a2bda/pygments-2.18.0-py3-none-any.whl", hash = "sha256:b8e6aca0523f3ab76fee51799c488e38782ac06eafcf95e7ba832985c8e7b13a", size = 1205513 },
]

[[package]]
name = "pytest"
version = "8.3.4"
source = { registry = "https://pypi.org/simple" }
dependencies = [
    { name = "colorama", marker = "sys_platform == 'win32'" },
    { name = "iniconfig" },
    { name = "packaging" },
    { name = "pluggy" },
]
sdist = { url = "https://files.pythonhosted.org/packages/05/35/30e0d83068951d90a01852cb1cef56e5d8a09d20c7f511634cc2f7e0372a/pytest-8.3.4.tar.gz", hash = "sha256:965370d062bce11e73868e0335abac31b4d3de0e82f4007408d242b4f8610761", size = 1445919 }
wheels = [
    { url = "https://files.pythonhosted.org/packages/11/92/76a1c94d3afee238333bc0a42b82935dd8f9cf8ce9e336ff87ee14d9e1cf/pytest-8.3.4-py3-none-any.whl", hash = "sha256:50e16d954148559c9a74109af1eaf0c945ba2d8f30f0a3d3335edde19788b6f6", size = 343083 },
]

[[package]]
name = "pytest-cov"
version = "6.0.0"
source = { registry = "https://pypi.org/simple" }
dependencies = [
    { name = "coverage", extra = ["toml"] },
    { name = "pytest" },
]
sdist = { url = "https://files.pythonhosted.org/packages/be/45/9b538de8cef30e17c7b45ef42f538a94889ed6a16f2387a6c89e73220651/pytest-cov-6.0.0.tar.gz", hash = "sha256:fde0b595ca248bb8e2d76f020b465f3b107c9632e6a1d1705f17834c89dcadc0", size = 66945 }
wheels = [
    { url = "https://files.pythonhosted.org/packages/36/3b/48e79f2cd6a61dbbd4807b4ed46cb564b4fd50a76166b1c4ea5c1d9e2371/pytest_cov-6.0.0-py3-none-any.whl", hash = "sha256:eee6f1b9e61008bd34975a4d5bab25801eb31898b032dd55addc93e96fcaaa35", size = 22949 },
]

[[package]]
name = "pytest-mock"
version = "3.14.0"
source = { registry = "https://pypi.org/simple" }
dependencies = [
    { name = "pytest" },
]
sdist = { url = "https://files.pythonhosted.org/packages/c6/90/a955c3ab35ccd41ad4de556596fa86685bf4fc5ffcc62d22d856cfd4e29a/pytest-mock-3.14.0.tar.gz", hash = "sha256:2719255a1efeceadbc056d6bf3df3d1c5015530fb40cf347c0f9afac88410bd0", size = 32814 }
wheels = [
    { url = "https://files.pythonhosted.org/packages/f2/3b/b26f90f74e2986a82df6e7ac7e319b8ea7ccece1caec9f8ab6104dc70603/pytest_mock-3.14.0-py3-none-any.whl", hash = "sha256:0b72c38033392a5f4621342fe11e9219ac11ec9d375f8e2a0c164539e0d70f6f", size = 9863 },
]

[[package]]
name = "python-dateutil"
version = "2.9.0.post0"
source = { registry = "https://pypi.org/simple" }
dependencies = [
    { name = "six" },
]
sdist = { url = "https://files.pythonhosted.org/packages/66/c0/0c8b6ad9f17a802ee498c46e004a0eb49bc148f2fd230864601a86dcf6db/python-dateutil-2.9.0.post0.tar.gz", hash = "sha256:37dd54208da7e1cd875388217d5e00ebd4179249f90fb72437e91a35459a0ad3", size = 342432 }
wheels = [
    { url = "https://files.pythonhosted.org/packages/ec/57/56b9bcc3c9c6a792fcbaf139543cee77261f3651ca9da0c93f5c1221264b/python_dateutil-2.9.0.post0-py2.py3-none-any.whl", hash = "sha256:a8b2bc7bffae282281c8140a97d3aa9c14da0b136dfe83f850eea9a5f7470427", size = 229892 },
]

[[package]]
name = "python-json-logger"
version = "2.0.7"
source = { registry = "https://pypi.org/simple" }
sdist = { url = "https://files.pythonhosted.org/packages/4f/da/95963cebfc578dabd323d7263958dfb68898617912bb09327dd30e9c8d13/python-json-logger-2.0.7.tar.gz", hash = "sha256:23e7ec02d34237c5aa1e29a070193a4ea87583bb4e7f8fd06d3de8264c4b2e1c", size = 10508 }
wheels = [
    { url = "https://files.pythonhosted.org/packages/35/a6/145655273568ee78a581e734cf35beb9e33a370b29c5d3c8fee3744de29f/python_json_logger-2.0.7-py3-none-any.whl", hash = "sha256:f380b826a991ebbe3de4d897aeec42760035ac760345e57b812938dc8b35e2bd", size = 8067 },
]

[[package]]
name = "pytz"
version = "2024.2"
source = { registry = "https://pypi.org/simple" }
sdist = { url = "https://files.pythonhosted.org/packages/3a/31/3c70bf7603cc2dca0f19bdc53b4537a797747a58875b552c8c413d963a3f/pytz-2024.2.tar.gz", hash = "sha256:2aa355083c50a0f93fa581709deac0c9ad65cca8a9e9beac660adcbd493c798a", size = 319692 }
wheels = [
    { url = "https://files.pythonhosted.org/packages/11/c3/005fcca25ce078d2cc29fd559379817424e94885510568bc1bc53d7d5846/pytz-2024.2-py2.py3-none-any.whl", hash = "sha256:31c7c1817eb7fae7ca4b8c7ee50c72f93aa2dd863de768e1ef4245d426aa0725", size = 508002 },
]

[[package]]
name = "pywin32"
version = "308"
source = { registry = "https://pypi.org/simple" }
wheels = [
    { url = "https://files.pythonhosted.org/packages/eb/e2/02652007469263fe1466e98439831d65d4ca80ea1a2df29abecedf7e47b7/pywin32-308-cp311-cp311-win32.whl", hash = "sha256:5d8c8015b24a7d6855b1550d8e660d8daa09983c80e5daf89a273e5c6fb5095a", size = 5928156 },
    { url = "https://files.pythonhosted.org/packages/48/ef/f4fb45e2196bc7ffe09cad0542d9aff66b0e33f6c0954b43e49c33cad7bd/pywin32-308-cp311-cp311-win_amd64.whl", hash = "sha256:575621b90f0dc2695fec346b2d6302faebd4f0f45c05ea29404cefe35d89442b", size = 6559559 },
    { url = "https://files.pythonhosted.org/packages/79/ef/68bb6aa865c5c9b11a35771329e95917b5559845bd75b65549407f9fc6b4/pywin32-308-cp311-cp311-win_arm64.whl", hash = "sha256:100a5442b7332070983c4cd03f2e906a5648a5104b8a7f50175f7906efd16bb6", size = 7972495 },
    { url = "https://files.pythonhosted.org/packages/00/7c/d00d6bdd96de4344e06c4afbf218bc86b54436a94c01c71a8701f613aa56/pywin32-308-cp312-cp312-win32.whl", hash = "sha256:587f3e19696f4bf96fde9d8a57cec74a57021ad5f204c9e627e15c33ff568897", size = 5939729 },
    { url = "https://files.pythonhosted.org/packages/21/27/0c8811fbc3ca188f93b5354e7c286eb91f80a53afa4e11007ef661afa746/pywin32-308-cp312-cp312-win_amd64.whl", hash = "sha256:00b3e11ef09ede56c6a43c71f2d31857cf7c54b0ab6e78ac659497abd2834f47", size = 6543015 },
    { url = "https://files.pythonhosted.org/packages/9d/0f/d40f8373608caed2255781a3ad9a51d03a594a1248cd632d6a298daca693/pywin32-308-cp312-cp312-win_arm64.whl", hash = "sha256:9b4de86c8d909aed15b7011182c8cab38c8850de36e6afb1f0db22b8959e3091", size = 7976033 },
    { url = "https://files.pythonhosted.org/packages/a9/a4/aa562d8935e3df5e49c161b427a3a2efad2ed4e9cf81c3de636f1fdddfd0/pywin32-308-cp313-cp313-win32.whl", hash = "sha256:1c44539a37a5b7b21d02ab34e6a4d314e0788f1690d65b48e9b0b89f31abbbed", size = 5938579 },
    { url = "https://files.pythonhosted.org/packages/c7/50/b0efb8bb66210da67a53ab95fd7a98826a97ee21f1d22949863e6d588b22/pywin32-308-cp313-cp313-win_amd64.whl", hash = "sha256:fd380990e792eaf6827fcb7e187b2b4b1cede0585e3d0c9e84201ec27b9905e4", size = 6542056 },
    { url = "https://files.pythonhosted.org/packages/26/df/2b63e3e4f2df0224f8aaf6d131f54fe4e8c96400eb9df563e2aae2e1a1f9/pywin32-308-cp313-cp313-win_arm64.whl", hash = "sha256:ef313c46d4c18dfb82a2431e3051ac8f112ccee1a34f29c263c583c568db63cd", size = 7974986 },
]

[[package]]
name = "pywinpty"
version = "2.0.14"
source = { registry = "https://pypi.org/simple" }
sdist = { url = "https://files.pythonhosted.org/packages/f1/82/90f8750423cba4b9b6c842df227609fb60704482d7abf6dd47e2babc055a/pywinpty-2.0.14.tar.gz", hash = "sha256:18bd9529e4a5daf2d9719aa17788ba6013e594ae94c5a0c27e83df3278b0660e", size = 27769 }
wheels = [
    { url = "https://files.pythonhosted.org/packages/be/e2/af1a99c0432e4e58c9ac8e334ee191790ec9793d33559189b9d2069bdc1d/pywinpty-2.0.14-cp311-none-win_amd64.whl", hash = "sha256:cf2a43ac7065b3e0dc8510f8c1f13a75fb8fde805efa3b8cff7599a1ef497bc7", size = 1397223 },
    { url = "https://files.pythonhosted.org/packages/ad/79/759ae767a3b78d340446efd54dd1fe4f7dafa4fc7be96ed757e44bcdba54/pywinpty-2.0.14-cp312-none-win_amd64.whl", hash = "sha256:55dad362ef3e9408ade68fd173e4f9032b3ce08f68cfe7eacb2c263ea1179737", size = 1397207 },
    { url = "https://files.pythonhosted.org/packages/7d/34/b77b3c209bf2eaa6455390c8d5449241637f5957f41636a2204065d52bfa/pywinpty-2.0.14-cp313-none-win_amd64.whl", hash = "sha256:074fb988a56ec79ca90ed03a896d40707131897cefb8f76f926e3834227f2819", size = 1396698 },
]

[[package]]
name = "pyyaml"
version = "6.0.2"
source = { registry = "https://pypi.org/simple" }
sdist = { url = "https://files.pythonhosted.org/packages/54/ed/79a089b6be93607fa5cdaedf301d7dfb23af5f25c398d5ead2525b063e17/pyyaml-6.0.2.tar.gz", hash = "sha256:d584d9ec91ad65861cc08d42e834324ef890a082e591037abe114850ff7bbc3e", size = 130631 }
wheels = [
    { url = "https://files.pythonhosted.org/packages/f8/aa/7af4e81f7acba21a4c6be026da38fd2b872ca46226673c89a758ebdc4fd2/PyYAML-6.0.2-cp311-cp311-macosx_10_9_x86_64.whl", hash = "sha256:cc1c1159b3d456576af7a3e4d1ba7e6924cb39de8f67111c735f6fc832082774", size = 184612 },
    { url = "https://files.pythonhosted.org/packages/8b/62/b9faa998fd185f65c1371643678e4d58254add437edb764a08c5a98fb986/PyYAML-6.0.2-cp311-cp311-macosx_11_0_arm64.whl", hash = "sha256:1e2120ef853f59c7419231f3bf4e7021f1b936f6ebd222406c3b60212205d2ee", size = 172040 },
    { url = "https://files.pythonhosted.org/packages/ad/0c/c804f5f922a9a6563bab712d8dcc70251e8af811fce4524d57c2c0fd49a4/PyYAML-6.0.2-cp311-cp311-manylinux_2_17_aarch64.manylinux2014_aarch64.whl", hash = "sha256:5d225db5a45f21e78dd9358e58a98702a0302f2659a3c6cd320564b75b86f47c", size = 736829 },
    { url = "https://files.pythonhosted.org/packages/51/16/6af8d6a6b210c8e54f1406a6b9481febf9c64a3109c541567e35a49aa2e7/PyYAML-6.0.2-cp311-cp311-manylinux_2_17_s390x.manylinux2014_s390x.whl", hash = "sha256:5ac9328ec4831237bec75defaf839f7d4564be1e6b25ac710bd1a96321cc8317", size = 764167 },
    { url = "https://files.pythonhosted.org/packages/75/e4/2c27590dfc9992f73aabbeb9241ae20220bd9452df27483b6e56d3975cc5/PyYAML-6.0.2-cp311-cp311-manylinux_2_17_x86_64.manylinux2014_x86_64.whl", hash = "sha256:3ad2a3decf9aaba3d29c8f537ac4b243e36bef957511b4766cb0057d32b0be85", size = 762952 },
    { url = "https://files.pythonhosted.org/packages/9b/97/ecc1abf4a823f5ac61941a9c00fe501b02ac3ab0e373c3857f7d4b83e2b6/PyYAML-6.0.2-cp311-cp311-musllinux_1_1_aarch64.whl", hash = "sha256:ff3824dc5261f50c9b0dfb3be22b4567a6f938ccce4587b38952d85fd9e9afe4", size = 735301 },
    { url = "https://files.pythonhosted.org/packages/45/73/0f49dacd6e82c9430e46f4a027baa4ca205e8b0a9dce1397f44edc23559d/PyYAML-6.0.2-cp311-cp311-musllinux_1_1_x86_64.whl", hash = "sha256:797b4f722ffa07cc8d62053e4cff1486fa6dc094105d13fea7b1de7d8bf71c9e", size = 756638 },
    { url = "https://files.pythonhosted.org/packages/22/5f/956f0f9fc65223a58fbc14459bf34b4cc48dec52e00535c79b8db361aabd/PyYAML-6.0.2-cp311-cp311-win32.whl", hash = "sha256:11d8f3dd2b9c1207dcaf2ee0bbbfd5991f571186ec9cc78427ba5bd32afae4b5", size = 143850 },
    { url = "https://files.pythonhosted.org/packages/ed/23/8da0bbe2ab9dcdd11f4f4557ccaf95c10b9811b13ecced089d43ce59c3c8/PyYAML-6.0.2-cp311-cp311-win_amd64.whl", hash = "sha256:e10ce637b18caea04431ce14fabcf5c64a1c61ec9c56b071a4b7ca131ca52d44", size = 161980 },
    { url = "https://files.pythonhosted.org/packages/86/0c/c581167fc46d6d6d7ddcfb8c843a4de25bdd27e4466938109ca68492292c/PyYAML-6.0.2-cp312-cp312-macosx_10_9_x86_64.whl", hash = "sha256:c70c95198c015b85feafc136515252a261a84561b7b1d51e3384e0655ddf25ab", size = 183873 },
    { url = "https://files.pythonhosted.org/packages/a8/0c/38374f5bb272c051e2a69281d71cba6fdb983413e6758b84482905e29a5d/PyYAML-6.0.2-cp312-cp312-macosx_11_0_arm64.whl", hash = "sha256:ce826d6ef20b1bc864f0a68340c8b3287705cae2f8b4b1d932177dcc76721725", size = 173302 },
    { url = "https://files.pythonhosted.org/packages/c3/93/9916574aa8c00aa06bbac729972eb1071d002b8e158bd0e83a3b9a20a1f7/PyYAML-6.0.2-cp312-cp312-manylinux_2_17_aarch64.manylinux2014_aarch64.whl", hash = "sha256:1f71ea527786de97d1a0cc0eacd1defc0985dcf6b3f17bb77dcfc8c34bec4dc5", size = 739154 },
    { url = "https://files.pythonhosted.org/packages/95/0f/b8938f1cbd09739c6da569d172531567dbcc9789e0029aa070856f123984/PyYAML-6.0.2-cp312-cp312-manylinux_2_17_s390x.manylinux2014_s390x.whl", hash = "sha256:9b22676e8097e9e22e36d6b7bda33190d0d400f345f23d4065d48f4ca7ae0425", size = 766223 },
    { url = "https://files.pythonhosted.org/packages/b9/2b/614b4752f2e127db5cc206abc23a8c19678e92b23c3db30fc86ab731d3bd/PyYAML-6.0.2-cp312-cp312-manylinux_2_17_x86_64.manylinux2014_x86_64.whl", hash = "sha256:80bab7bfc629882493af4aa31a4cfa43a4c57c83813253626916b8c7ada83476", size = 767542 },
    { url = "https://files.pythonhosted.org/packages/d4/00/dd137d5bcc7efea1836d6264f049359861cf548469d18da90cd8216cf05f/PyYAML-6.0.2-cp312-cp312-musllinux_1_1_aarch64.whl", hash = "sha256:0833f8694549e586547b576dcfaba4a6b55b9e96098b36cdc7ebefe667dfed48", size = 731164 },
    { url = "https://files.pythonhosted.org/packages/c9/1f/4f998c900485e5c0ef43838363ba4a9723ac0ad73a9dc42068b12aaba4e4/PyYAML-6.0.2-cp312-cp312-musllinux_1_1_x86_64.whl", hash = "sha256:8b9c7197f7cb2738065c481a0461e50ad02f18c78cd75775628afb4d7137fb3b", size = 756611 },
    { url = "https://files.pythonhosted.org/packages/df/d1/f5a275fdb252768b7a11ec63585bc38d0e87c9e05668a139fea92b80634c/PyYAML-6.0.2-cp312-cp312-win32.whl", hash = "sha256:ef6107725bd54b262d6dedcc2af448a266975032bc85ef0172c5f059da6325b4", size = 140591 },
    { url = "https://files.pythonhosted.org/packages/0c/e8/4f648c598b17c3d06e8753d7d13d57542b30d56e6c2dedf9c331ae56312e/PyYAML-6.0.2-cp312-cp312-win_amd64.whl", hash = "sha256:7e7401d0de89a9a855c839bc697c079a4af81cf878373abd7dc625847d25cbd8", size = 156338 },
    { url = "https://files.pythonhosted.org/packages/ef/e3/3af305b830494fa85d95f6d95ef7fa73f2ee1cc8ef5b495c7c3269fb835f/PyYAML-6.0.2-cp313-cp313-macosx_10_13_x86_64.whl", hash = "sha256:efdca5630322a10774e8e98e1af481aad470dd62c3170801852d752aa7a783ba", size = 181309 },
    { url = "https://files.pythonhosted.org/packages/45/9f/3b1c20a0b7a3200524eb0076cc027a970d320bd3a6592873c85c92a08731/PyYAML-6.0.2-cp313-cp313-macosx_11_0_arm64.whl", hash = "sha256:50187695423ffe49e2deacb8cd10510bc361faac997de9efef88badc3bb9e2d1", size = 171679 },
    { url = "https://files.pythonhosted.org/packages/7c/9a/337322f27005c33bcb656c655fa78325b730324c78620e8328ae28b64d0c/PyYAML-6.0.2-cp313-cp313-manylinux_2_17_aarch64.manylinux2014_aarch64.whl", hash = "sha256:0ffe8360bab4910ef1b9e87fb812d8bc0a308b0d0eef8c8f44e0254ab3b07133", size = 733428 },
    { url = "https://files.pythonhosted.org/packages/a3/69/864fbe19e6c18ea3cc196cbe5d392175b4cf3d5d0ac1403ec3f2d237ebb5/PyYAML-6.0.2-cp313-cp313-manylinux_2_17_s390x.manylinux2014_s390x.whl", hash = "sha256:17e311b6c678207928d649faa7cb0d7b4c26a0ba73d41e99c4fff6b6c3276484", size = 763361 },
    { url = "https://files.pythonhosted.org/packages/04/24/b7721e4845c2f162d26f50521b825fb061bc0a5afcf9a386840f23ea19fa/PyYAML-6.0.2-cp313-cp313-manylinux_2_17_x86_64.manylinux2014_x86_64.whl", hash = "sha256:70b189594dbe54f75ab3a1acec5f1e3faa7e8cf2f1e08d9b561cb41b845f69d5", size = 759523 },
    { url = "https://files.pythonhosted.org/packages/2b/b2/e3234f59ba06559c6ff63c4e10baea10e5e7df868092bf9ab40e5b9c56b6/PyYAML-6.0.2-cp313-cp313-musllinux_1_1_aarch64.whl", hash = "sha256:41e4e3953a79407c794916fa277a82531dd93aad34e29c2a514c2c0c5fe971cc", size = 726660 },
    { url = "https://files.pythonhosted.org/packages/fe/0f/25911a9f080464c59fab9027482f822b86bf0608957a5fcc6eaac85aa515/PyYAML-6.0.2-cp313-cp313-musllinux_1_1_x86_64.whl", hash = "sha256:68ccc6023a3400877818152ad9a1033e3db8625d899c72eacb5a668902e4d652", size = 751597 },
    { url = "https://files.pythonhosted.org/packages/14/0d/e2c3b43bbce3cf6bd97c840b46088a3031085179e596d4929729d8d68270/PyYAML-6.0.2-cp313-cp313-win32.whl", hash = "sha256:bc2fa7c6b47d6bc618dd7fb02ef6fdedb1090ec036abab80d4681424b84c1183", size = 140527 },
    { url = "https://files.pythonhosted.org/packages/fa/de/02b54f42487e3d3c6efb3f89428677074ca7bf43aae402517bc7cca949f3/PyYAML-6.0.2-cp313-cp313-win_amd64.whl", hash = "sha256:8388ee1976c416731879ac16da0aff3f63b286ffdd57cdeb95f3f2e085687563", size = 156446 },
]

[[package]]
name = "pyzmq"
version = "26.2.0"
source = { registry = "https://pypi.org/simple" }
dependencies = [
    { name = "cffi", marker = "implementation_name == 'pypy'" },
]
sdist = { url = "https://files.pythonhosted.org/packages/fd/05/bed626b9f7bb2322cdbbf7b4bd8f54b1b617b0d2ab2d3547d6e39428a48e/pyzmq-26.2.0.tar.gz", hash = "sha256:070672c258581c8e4f640b5159297580a9974b026043bd4ab0470be9ed324f1f", size = 271975 }
wheels = [
    { url = "https://files.pythonhosted.org/packages/12/20/de7442172f77f7c96299a0ac70e7d4fb78cd51eca67aa2cf552b66c14196/pyzmq-26.2.0-cp311-cp311-macosx_10_15_universal2.whl", hash = "sha256:8f7e66c7113c684c2b3f1c83cdd3376103ee0ce4c49ff80a648643e57fb22218", size = 1340639 },
    { url = "https://files.pythonhosted.org/packages/98/4d/5000468bd64c7910190ed0a6c76a1ca59a68189ec1f007c451dc181a22f4/pyzmq-26.2.0-cp311-cp311-macosx_10_9_x86_64.whl", hash = "sha256:3a495b30fc91db2db25120df5847d9833af237546fd59170701acd816ccc01c4", size = 1008710 },
    { url = "https://files.pythonhosted.org/packages/e1/bf/c67fd638c2f9fbbab8090a3ee779370b97c82b84cc12d0c498b285d7b2c0/pyzmq-26.2.0-cp311-cp311-manylinux_2_17_aarch64.manylinux2014_aarch64.whl", hash = "sha256:77eb0968da535cba0470a5165468b2cac7772cfb569977cff92e240f57e31bef", size = 673129 },
    { url = "https://files.pythonhosted.org/packages/86/94/99085a3f492aa538161cbf27246e8886ff850e113e0c294a5b8245f13b52/pyzmq-26.2.0-cp311-cp311-manylinux_2_17_i686.manylinux2014_i686.whl", hash = "sha256:6ace4f71f1900a548f48407fc9be59c6ba9d9aaf658c2eea6cf2779e72f9f317", size = 910107 },
    { url = "https://files.pythonhosted.org/packages/31/1d/346809e8a9b999646d03f21096428453465b1bca5cd5c64ecd048d9ecb01/pyzmq-26.2.0-cp311-cp311-manylinux_2_17_x86_64.manylinux2014_x86_64.whl", hash = "sha256:92a78853d7280bffb93df0a4a6a2498cba10ee793cc8076ef797ef2f74d107cf", size = 867960 },
    { url = "https://files.pythonhosted.org/packages/ab/68/6fb6ae5551846ad5beca295b7bca32bf0a7ce19f135cb30e55fa2314e6b6/pyzmq-26.2.0-cp311-cp311-manylinux_2_28_x86_64.whl", hash = "sha256:689c5d781014956a4a6de61d74ba97b23547e431e9e7d64f27d4922ba96e9d6e", size = 869204 },
    { url = "https://files.pythonhosted.org/packages/0f/f9/18417771dee223ccf0f48e29adf8b4e25ba6d0e8285e33bcbce078070bc3/pyzmq-26.2.0-cp311-cp311-musllinux_1_1_aarch64.whl", hash = "sha256:0aca98bc423eb7d153214b2df397c6421ba6373d3397b26c057af3c904452e37", size = 1203351 },
    { url = "https://files.pythonhosted.org/packages/e0/46/f13e67fe0d4f8a2315782cbad50493de6203ea0d744610faf4d5f5b16e90/pyzmq-26.2.0-cp311-cp311-musllinux_1_1_i686.whl", hash = "sha256:1f3496d76b89d9429a656293744ceca4d2ac2a10ae59b84c1da9b5165f429ad3", size = 1514204 },
    { url = "https://files.pythonhosted.org/packages/50/11/ddcf7343b7b7a226e0fc7b68cbf5a5bb56291fac07f5c3023bb4c319ebb4/pyzmq-26.2.0-cp311-cp311-musllinux_1_1_x86_64.whl", hash = "sha256:5c2b3bfd4b9689919db068ac6c9911f3fcb231c39f7dd30e3138be94896d18e6", size = 1414339 },
    { url = "https://files.pythonhosted.org/packages/01/14/1c18d7d5b7be2708f513f37c61bfadfa62161c10624f8733f1c8451b3509/pyzmq-26.2.0-cp311-cp311-win32.whl", hash = "sha256:eac5174677da084abf378739dbf4ad245661635f1600edd1221f150b165343f4", size = 576928 },
    { url = "https://files.pythonhosted.org/packages/3b/1b/0a540edd75a41df14ec416a9a500b9fec66e554aac920d4c58fbd5756776/pyzmq-26.2.0-cp311-cp311-win_amd64.whl", hash = "sha256:5a509df7d0a83a4b178d0f937ef14286659225ef4e8812e05580776c70e155d5", size = 642317 },
    { url = "https://files.pythonhosted.org/packages/98/77/1cbfec0358078a4c5add529d8a70892db1be900980cdb5dd0898b3d6ab9d/pyzmq-26.2.0-cp311-cp311-win_arm64.whl", hash = "sha256:c0e6091b157d48cbe37bd67233318dbb53e1e6327d6fc3bb284afd585d141003", size = 543834 },
    { url = "https://files.pythonhosted.org/packages/28/2f/78a766c8913ad62b28581777ac4ede50c6d9f249d39c2963e279524a1bbe/pyzmq-26.2.0-cp312-cp312-macosx_10_15_universal2.whl", hash = "sha256:ded0fc7d90fe93ae0b18059930086c51e640cdd3baebdc783a695c77f123dcd9", size = 1343105 },
    { url = "https://files.pythonhosted.org/packages/b7/9c/4b1e2d3d4065be715e007fe063ec7885978fad285f87eae1436e6c3201f4/pyzmq-26.2.0-cp312-cp312-macosx_10_9_x86_64.whl", hash = "sha256:17bf5a931c7f6618023cdacc7081f3f266aecb68ca692adac015c383a134ca52", size = 1008365 },
    { url = "https://files.pythonhosted.org/packages/4f/ef/5a23ec689ff36d7625b38d121ef15abfc3631a9aecb417baf7a4245e4124/pyzmq-26.2.0-cp312-cp312-manylinux_2_17_aarch64.manylinux2014_aarch64.whl", hash = "sha256:55cf66647e49d4621a7e20c8d13511ef1fe1efbbccf670811864452487007e08", size = 665923 },
    { url = "https://files.pythonhosted.org/packages/ae/61/d436461a47437d63c6302c90724cf0981883ec57ceb6073873f32172d676/pyzmq-26.2.0-cp312-cp312-manylinux_2_17_i686.manylinux2014_i686.whl", hash = "sha256:4661c88db4a9e0f958c8abc2b97472e23061f0bc737f6f6179d7a27024e1faa5", size = 903400 },
    { url = "https://files.pythonhosted.org/packages/47/42/fc6d35ecefe1739a819afaf6f8e686f7f02a4dd241c78972d316f403474c/pyzmq-26.2.0-cp312-cp312-manylinux_2_17_x86_64.manylinux2014_x86_64.whl", hash = "sha256:ea7f69de383cb47522c9c208aec6dd17697db7875a4674c4af3f8cfdac0bdeae", size = 860034 },
    { url = "https://files.pythonhosted.org/packages/07/3b/44ea6266a6761e9eefaa37d98fabefa112328808ac41aa87b4bbb668af30/pyzmq-26.2.0-cp312-cp312-manylinux_2_28_x86_64.whl", hash = "sha256:7f98f6dfa8b8ccaf39163ce872bddacca38f6a67289116c8937a02e30bbe9711", size = 860579 },
    { url = "https://files.pythonhosted.org/packages/38/6f/4df2014ab553a6052b0e551b37da55166991510f9e1002c89cab7ce3b3f2/pyzmq-26.2.0-cp312-cp312-musllinux_1_1_aarch64.whl", hash = "sha256:e3e0210287329272539eea617830a6a28161fbbd8a3271bf4150ae3e58c5d0e6", size = 1196246 },
    { url = "https://files.pythonhosted.org/packages/38/9d/ee240fc0c9fe9817f0c9127a43238a3e28048795483c403cc10720ddef22/pyzmq-26.2.0-cp312-cp312-musllinux_1_1_i686.whl", hash = "sha256:6b274e0762c33c7471f1a7471d1a2085b1a35eba5cdc48d2ae319f28b6fc4de3", size = 1507441 },
    { url = "https://files.pythonhosted.org/packages/85/4f/01711edaa58d535eac4a26c294c617c9a01f09857c0ce191fd574d06f359/pyzmq-26.2.0-cp312-cp312-musllinux_1_1_x86_64.whl", hash = "sha256:29c6a4635eef69d68a00321e12a7d2559fe2dfccfa8efae3ffb8e91cd0b36a8b", size = 1406498 },
    { url = "https://files.pythonhosted.org/packages/07/18/907134c85c7152f679ed744e73e645b365f3ad571f38bdb62e36f347699a/pyzmq-26.2.0-cp312-cp312-win32.whl", hash = "sha256:989d842dc06dc59feea09e58c74ca3e1678c812a4a8a2a419046d711031f69c7", size = 575533 },
    { url = "https://files.pythonhosted.org/packages/ce/2c/a6f4a20202a4d3c582ad93f95ee78d79bbdc26803495aec2912b17dbbb6c/pyzmq-26.2.0-cp312-cp312-win_amd64.whl", hash = "sha256:2a50625acdc7801bc6f74698c5c583a491c61d73c6b7ea4dee3901bb99adb27a", size = 637768 },
    { url = "https://files.pythonhosted.org/packages/5f/0e/eb16ff731632d30554bf5af4dbba3ffcd04518219d82028aea4ae1b02ca5/pyzmq-26.2.0-cp312-cp312-win_arm64.whl", hash = "sha256:4d29ab8592b6ad12ebbf92ac2ed2bedcfd1cec192d8e559e2e099f648570e19b", size = 540675 },
    { url = "https://files.pythonhosted.org/packages/04/a7/0f7e2f6c126fe6e62dbae0bc93b1bd3f1099cf7fea47a5468defebe3f39d/pyzmq-26.2.0-cp313-cp313-macosx_10_13_x86_64.whl", hash = "sha256:9dd8cd1aeb00775f527ec60022004d030ddc51d783d056e3e23e74e623e33726", size = 1006564 },
    { url = "https://files.pythonhosted.org/packages/31/b6/a187165c852c5d49f826a690857684333a6a4a065af0a6015572d2284f6a/pyzmq-26.2.0-cp313-cp313-macosx_10_15_universal2.whl", hash = "sha256:28c812d9757fe8acecc910c9ac9dafd2ce968c00f9e619db09e9f8f54c3a68a3", size = 1340447 },
    { url = "https://files.pythonhosted.org/packages/68/ba/f4280c58ff71f321602a6e24fd19879b7e79793fb8ab14027027c0fb58ef/pyzmq-26.2.0-cp313-cp313-manylinux_2_17_aarch64.manylinux2014_aarch64.whl", hash = "sha256:4d80b1dd99c1942f74ed608ddb38b181b87476c6a966a88a950c7dee118fdf50", size = 665485 },
    { url = "https://files.pythonhosted.org/packages/77/b5/c987a5c53c7d8704216f29fc3d810b32f156bcea488a940e330e1bcbb88d/pyzmq-26.2.0-cp313-cp313-manylinux_2_17_i686.manylinux2014_i686.whl", hash = "sha256:8c997098cc65e3208eca09303630e84d42718620e83b733d0fd69543a9cab9cb", size = 903484 },
    { url = "https://files.pythonhosted.org/packages/29/c9/07da157d2db18c72a7eccef8e684cefc155b712a88e3d479d930aa9eceba/pyzmq-26.2.0-cp313-cp313-manylinux_2_17_x86_64.manylinux2014_x86_64.whl", hash = "sha256:7ad1bc8d1b7a18497dda9600b12dc193c577beb391beae5cd2349184db40f187", size = 859981 },
    { url = "https://files.pythonhosted.org/packages/43/09/e12501bd0b8394b7d02c41efd35c537a1988da67fc9c745cae9c6c776d31/pyzmq-26.2.0-cp313-cp313-manylinux_2_28_x86_64.whl", hash = "sha256:bea2acdd8ea4275e1278350ced63da0b166421928276c7c8e3f9729d7402a57b", size = 860334 },
    { url = "https://files.pythonhosted.org/packages/eb/ff/f5ec1d455f8f7385cc0a8b2acd8c807d7fade875c14c44b85c1bddabae21/pyzmq-26.2.0-cp313-cp313-musllinux_1_1_aarch64.whl", hash = "sha256:23f4aad749d13698f3f7b64aad34f5fc02d6f20f05999eebc96b89b01262fb18", size = 1196179 },
    { url = "https://files.pythonhosted.org/packages/ec/8a/bb2ac43295b1950fe436a81fc5b298be0b96ac76fb029b514d3ed58f7b27/pyzmq-26.2.0-cp313-cp313-musllinux_1_1_i686.whl", hash = "sha256:a4f96f0d88accc3dbe4a9025f785ba830f968e21e3e2c6321ccdfc9aef755115", size = 1507668 },
    { url = "https://files.pythonhosted.org/packages/a9/49/dbc284ebcfd2dca23f6349227ff1616a7ee2c4a35fe0a5d6c3deff2b4fed/pyzmq-26.2.0-cp313-cp313-musllinux_1_1_x86_64.whl", hash = "sha256:ced65e5a985398827cc9276b93ef6dfabe0273c23de8c7931339d7e141c2818e", size = 1406539 },
    { url = "https://files.pythonhosted.org/packages/00/68/093cdce3fe31e30a341d8e52a1ad86392e13c57970d722c1f62a1d1a54b6/pyzmq-26.2.0-cp313-cp313-win32.whl", hash = "sha256:31507f7b47cc1ead1f6e86927f8ebb196a0bab043f6345ce070f412a59bf87b5", size = 575567 },
    { url = "https://files.pythonhosted.org/packages/92/ae/6cc4657148143412b5819b05e362ae7dd09fb9fe76e2a539dcff3d0386bc/pyzmq-26.2.0-cp313-cp313-win_amd64.whl", hash = "sha256:70fc7fcf0410d16ebdda9b26cbd8bf8d803d220a7f3522e060a69a9c87bf7bad", size = 637551 },
    { url = "https://files.pythonhosted.org/packages/6c/67/fbff102e201688f97c8092e4c3445d1c1068c2f27bbd45a578df97ed5f94/pyzmq-26.2.0-cp313-cp313-win_arm64.whl", hash = "sha256:c3789bd5768ab5618ebf09cef6ec2b35fed88709b104351748a63045f0ff9797", size = 540378 },
    { url = "https://files.pythonhosted.org/packages/3f/fe/2d998380b6e0122c6c4bdf9b6caf490831e5f5e2d08a203b5adff060c226/pyzmq-26.2.0-cp313-cp313t-macosx_10_13_x86_64.whl", hash = "sha256:034da5fc55d9f8da09015d368f519478a52675e558c989bfcb5cf6d4e16a7d2a", size = 1007378 },
    { url = "https://files.pythonhosted.org/packages/4a/f4/30d6e7157f12b3a0390bde94d6a8567cdb88846ed068a6e17238a4ccf600/pyzmq-26.2.0-cp313-cp313t-macosx_10_15_universal2.whl", hash = "sha256:c92d73464b886931308ccc45b2744e5968cbaade0b1d6aeb40d8ab537765f5bc", size = 1329532 },
    { url = "https://files.pythonhosted.org/packages/82/86/3fe917870e15ee1c3ad48229a2a64458e36036e64b4afa9659045d82bfa8/pyzmq-26.2.0-cp313-cp313t-manylinux_2_17_aarch64.manylinux2014_aarch64.whl", hash = "sha256:794a4562dcb374f7dbbfb3f51d28fb40123b5a2abadee7b4091f93054909add5", size = 653242 },
    { url = "https://files.pythonhosted.org/packages/50/2d/242e7e6ef6c8c19e6cb52d095834508cd581ffb925699fd3c640cdc758f1/pyzmq-26.2.0-cp313-cp313t-manylinux_2_17_i686.manylinux2014_i686.whl", hash = "sha256:aee22939bb6075e7afededabad1a56a905da0b3c4e3e0c45e75810ebe3a52672", size = 888404 },
    { url = "https://files.pythonhosted.org/packages/ac/11/7270566e1f31e4ea73c81ec821a4b1688fd551009a3d2bab11ec66cb1e8f/pyzmq-26.2.0-cp313-cp313t-manylinux_2_17_x86_64.manylinux2014_x86_64.whl", hash = "sha256:2ae90ff9dad33a1cfe947d2c40cb9cb5e600d759ac4f0fd22616ce6540f72797", size = 845858 },
    { url = "https://files.pythonhosted.org/packages/91/d5/72b38fbc69867795c8711bdd735312f9fef1e3d9204e2f63ab57085434b9/pyzmq-26.2.0-cp313-cp313t-manylinux_2_28_x86_64.whl", hash = "sha256:43a47408ac52647dfabbc66a25b05b6a61700b5165807e3fbd40063fcaf46386", size = 847375 },
    { url = "https://files.pythonhosted.org/packages/dd/9a/10ed3c7f72b4c24e719c59359fbadd1a27556a28b36cdf1cd9e4fb7845d5/pyzmq-26.2.0-cp313-cp313t-musllinux_1_1_aarch64.whl", hash = "sha256:25bf2374a2a8433633c65ccb9553350d5e17e60c8eb4de4d92cc6bd60f01d306", size = 1183489 },
    { url = "https://files.pythonhosted.org/packages/72/2d/8660892543fabf1fe41861efa222455811adac9f3c0818d6c3170a1153e3/pyzmq-26.2.0-cp313-cp313t-musllinux_1_1_i686.whl", hash = "sha256:007137c9ac9ad5ea21e6ad97d3489af654381324d5d3ba614c323f60dab8fae6", size = 1492932 },
    { url = "https://files.pythonhosted.org/packages/7b/d6/32fd69744afb53995619bc5effa2a405ae0d343cd3e747d0fbc43fe894ee/pyzmq-26.2.0-cp313-cp313t-musllinux_1_1_x86_64.whl", hash = "sha256:470d4a4f6d48fb34e92d768b4e8a5cc3780db0d69107abf1cd7ff734b9766eb0", size = 1392485 },
]

[[package]]
name = "referencing"
version = "0.35.1"
source = { registry = "https://pypi.org/simple" }
dependencies = [
    { name = "attrs" },
    { name = "rpds-py" },
]
sdist = { url = "https://files.pythonhosted.org/packages/99/5b/73ca1f8e72fff6fa52119dbd185f73a907b1989428917b24cff660129b6d/referencing-0.35.1.tar.gz", hash = "sha256:25b42124a6c8b632a425174f24087783efb348a6f1e0008e63cd4466fedf703c", size = 62991 }
wheels = [
    { url = "https://files.pythonhosted.org/packages/b7/59/2056f61236782a2c86b33906c025d4f4a0b17be0161b63b70fd9e8775d36/referencing-0.35.1-py3-none-any.whl", hash = "sha256:eda6d3234d62814d1c64e305c1331c9a3a6132da475ab6382eaa997b21ee75de", size = 26684 },
]

[[package]]
name = "requests"
version = "2.32.3"
source = { registry = "https://pypi.org/simple" }
dependencies = [
    { name = "certifi" },
    { name = "charset-normalizer" },
    { name = "idna" },
    { name = "urllib3" },
]
sdist = { url = "https://files.pythonhosted.org/packages/63/70/2bf7780ad2d390a8d301ad0b550f1581eadbd9a20f896afe06353c2a2913/requests-2.32.3.tar.gz", hash = "sha256:55365417734eb18255590a9ff9eb97e9e1da868d4ccd6402399eaf68af20a760", size = 131218 }
wheels = [
    { url = "https://files.pythonhosted.org/packages/f9/9b/335f9764261e915ed497fcdeb11df5dfd6f7bf257d4a6a2a686d80da4d54/requests-2.32.3-py3-none-any.whl", hash = "sha256:70761cfe03c773ceb22aa2f671b4757976145175cdfca038c02654d061d6dcc6", size = 64928 },
]

[[package]]
name = "rfc3339-validator"
version = "0.1.4"
source = { registry = "https://pypi.org/simple" }
dependencies = [
    { name = "six" },
]
sdist = { url = "https://files.pythonhosted.org/packages/28/ea/a9387748e2d111c3c2b275ba970b735e04e15cdb1eb30693b6b5708c4dbd/rfc3339_validator-0.1.4.tar.gz", hash = "sha256:138a2abdf93304ad60530167e51d2dfb9549521a836871b88d7f4695d0022f6b", size = 5513 }
wheels = [
    { url = "https://files.pythonhosted.org/packages/7b/44/4e421b96b67b2daff264473f7465db72fbdf36a07e05494f50300cc7b0c6/rfc3339_validator-0.1.4-py2.py3-none-any.whl", hash = "sha256:24f6ec1eda14ef823da9e36ec7113124b39c04d50a4d3d3a3c2859577e7791fa", size = 3490 },
]

[[package]]
name = "rfc3986-validator"
version = "0.1.1"
source = { registry = "https://pypi.org/simple" }
sdist = { url = "https://files.pythonhosted.org/packages/da/88/f270de456dd7d11dcc808abfa291ecdd3f45ff44e3b549ffa01b126464d0/rfc3986_validator-0.1.1.tar.gz", hash = "sha256:3d44bde7921b3b9ec3ae4e3adca370438eccebc676456449b145d533b240d055", size = 6760 }
wheels = [
    { url = "https://files.pythonhosted.org/packages/9e/51/17023c0f8f1869d8806b979a2bffa3f861f26a3f1a66b094288323fba52f/rfc3986_validator-0.1.1-py2.py3-none-any.whl", hash = "sha256:2f235c432ef459970b4306369336b9d5dbdda31b510ca1e327636e01f528bfa9", size = 4242 },
]

[[package]]
name = "rich"
version = "13.9.4"
source = { registry = "https://pypi.org/simple" }
dependencies = [
    { name = "markdown-it-py" },
    { name = "pygments" },
]
sdist = { url = "https://files.pythonhosted.org/packages/ab/3a/0316b28d0761c6734d6bc14e770d85506c986c85ffb239e688eeaab2c2bc/rich-13.9.4.tar.gz", hash = "sha256:439594978a49a09530cff7ebc4b5c7103ef57baf48d5ea3184f21d9a2befa098", size = 223149 }
wheels = [
    { url = "https://files.pythonhosted.org/packages/19/71/39c7c0d87f8d4e6c020a393182060eaefeeae6c01dab6a84ec346f2567df/rich-13.9.4-py3-none-any.whl", hash = "sha256:6049d5e6ec054bf2779ab3358186963bac2ea89175919d699e378b99738c2a90", size = 242424 },
]

[[package]]
name = "rpds-py"
version = "0.22.0"
source = { registry = "https://pypi.org/simple" }
sdist = { url = "https://files.pythonhosted.org/packages/52/bb/4a7bd48830ae7366467c09923a2ffab45bf76102a87d97ff24cdcebcda5c/rpds_py-0.22.0.tar.gz", hash = "sha256:32de71c393f126d8203e9815557c7ff4d72ed1ad3aa3f52f6c7938413176750a", size = 26723 }
wheels = [
    { url = "https://files.pythonhosted.org/packages/80/c5/bccb4210cec5482b762e859ab804c7fe9149f2eeffca20742636ebf1af68/rpds_py-0.22.0-cp311-cp311-macosx_10_12_x86_64.whl", hash = "sha256:771c9a3851beaa617d8c8115d65f834a2b52490f42ee2b88b13f1fc5529e9e0c", size = 359718 },
    { url = "https://files.pythonhosted.org/packages/4c/51/d1376782e6b301dbe9704fa785abad356e92cd85161bbea1177f6a99ea09/rpds_py-0.22.0-cp311-cp311-macosx_11_0_arm64.whl", hash = "sha256:341a07a4b55126bfae68c9bf24220a73d456111e5eb3dcbdab9fd16de2341224", size = 345058 },
    { url = "https://files.pythonhosted.org/packages/53/af/7a69bf76cefca6a8974d4b39e87038e7349078e90f9e7690b44cf31fc54b/rpds_py-0.22.0-cp311-cp311-manylinux_2_17_aarch64.manylinux2014_aarch64.whl", hash = "sha256:f7649c8b8e4bd1ccc5fcbd51a855d57a617deeba19c66e3d04b1abecc61036b2", size = 381574 },
    { url = "https://files.pythonhosted.org/packages/e9/db/86ecc9348091170ba2b17735e9902d6d25b94d0bb0ac9ab3afda9ca3f63c/rpds_py-0.22.0-cp311-cp311-manylinux_2_17_armv7l.manylinux2014_armv7l.whl", hash = "sha256:2f513758e7cda8bc262e80299a8e3395d7ef7f4ae705be62632f229bc6c33208", size = 387140 },
    { url = "https://files.pythonhosted.org/packages/78/59/840bf524b1d8d132c8af73b3b9a915518275d34041b9f648ddaade53d099/rpds_py-0.22.0-cp311-cp311-manylinux_2_17_ppc64le.manylinux2014_ppc64le.whl", hash = "sha256:ba1fc34d0b2f6fd53377a4c954116251eba6d076bf64f903311f4a7d27d10acd", size = 424886 },
    { url = "https://files.pythonhosted.org/packages/0a/3c/431951e7ad739e540ced11b3bc0b4e9b90c0f22483a422d411b6f97a8e31/rpds_py-0.22.0-cp311-cp311-manylinux_2_17_s390x.manylinux2014_s390x.whl", hash = "sha256:632d2fdddd9fbe3ac8896a119fd18a71fc95ca9c4cbe5223096c142d8c4a2b1d", size = 449385 },
    { url = "https://files.pythonhosted.org/packages/15/ed/480c29a5256e9911a77e02700323040ecc4f14ca2cebc75d4a1ff5bd036e/rpds_py-0.22.0-cp311-cp311-manylinux_2_17_x86_64.manylinux2014_x86_64.whl", hash = "sha256:326e42f2b49462e05f8527a1311ce98f9f97c484b3e443ec0ea4638bed3aebcf", size = 382845 },
    { url = "https://files.pythonhosted.org/packages/ed/e7/9c20bb024875818600b5278fdbf57ddf7eb8b794cab2fabbd1744d831b6f/rpds_py-0.22.0-cp311-cp311-manylinux_2_5_i686.manylinux1_i686.whl", hash = "sha256:e9bbdba9e75b1a9ee1dd1335034dad998ef1acc08492226c6fd50aa773bdfa7d", size = 410251 },
    { url = "https://files.pythonhosted.org/packages/bd/fa/bcdd7fad8e3ec1bf84f7d5eb546f79cb12b0c6567b6027dc3909b35ca73a/rpds_py-0.22.0-cp311-cp311-musllinux_1_2_aarch64.whl", hash = "sha256:41f65a97bf2c4b161c9f8f89bc37058346bec9b36e373c8ad00a16c957bff625", size = 555932 },
    { url = "https://files.pythonhosted.org/packages/4f/45/712417d09a40ca13014518a1f7cfc49483d55df0b428ba2ac09511cbac87/rpds_py-0.22.0-cp311-cp311-musllinux_1_2_i686.whl", hash = "sha256:0686f2c16eafdc2c6b4ce6e86e5b3092e87db09ae64be2787616444eb35b9756", size = 582678 },
    { url = "https://files.pythonhosted.org/packages/4c/3d/81046c546c87b057d9f86a09d6ac99babc70384c0b3bc3919f0b637eec0a/rpds_py-0.22.0-cp311-cp311-musllinux_1_2_x86_64.whl", hash = "sha256:4e7c9aa2353eb0b0d845323857197daa036c2ff8624df990b0d886d22a8f665e", size = 550794 },
    { url = "https://files.pythonhosted.org/packages/19/34/276481caf0932a230937e2a6e733d2c4e77360aba1e5c477283f8504dfd3/rpds_py-0.22.0-cp311-cp311-win32.whl", hash = "sha256:2d2fc3ab021be3e0b5aec6d4164f2689d231b8bfc5185cc454314746aa4aee72", size = 219837 },
    { url = "https://files.pythonhosted.org/packages/b1/1d/c9fa30123c042bdf88abb545fb6f5f03f344e83fa6aa88026964b5b29833/rpds_py-0.22.0-cp311-cp311-win_amd64.whl", hash = "sha256:87453d491369cd8018016d2714a13e8461975161703c18ee31eecf087a8ae5d4", size = 231877 },
    { url = "https://files.pythonhosted.org/packages/71/c4/44b95b3063feff43d01752f60ccbe84cbfb4b486997d27878cc4bb6c9975/rpds_py-0.22.0-cp312-cp312-macosx_10_12_x86_64.whl", hash = "sha256:e9d4293b21c69ee4f9e1a99ac4f772951d345611c614a0cfae2ec6b565279bc9", size = 359720 },
    { url = "https://files.pythonhosted.org/packages/ca/09/56813556213377d5712f5448ebef689576e7874217edea43c1a35c6dfeda/rpds_py-0.22.0-cp312-cp312-macosx_11_0_arm64.whl", hash = "sha256:67e013a17a3db4d98cc228fd5aeb36a51b0f5cf7330b9102a552060f1fe4e560", size = 345057 },
    { url = "https://files.pythonhosted.org/packages/c9/58/11cfd543d2468ce9279919c3bc41013b40f456cc446f5a74005e7d4140c5/rpds_py-0.22.0-cp312-cp312-manylinux_2_17_aarch64.manylinux2014_aarch64.whl", hash = "sha256:6b639a19e1791b646d27f15d17530a51722cc728d43b2dff3aeb904f92d91bac", size = 381575 },
    { url = "https://files.pythonhosted.org/packages/c1/a4/b3bd40b0444948e599286a0338b170021bfec6370aeb1c14b5b39f0bdad4/rpds_py-0.22.0-cp312-cp312-manylinux_2_17_armv7l.manylinux2014_armv7l.whl", hash = "sha256:1357c3092702078b7782b6ebd5ba9b22c1a291c34fbf9d8f1a48237466ac7758", size = 387140 },
    { url = "https://files.pythonhosted.org/packages/49/f1/1ef6897de79c8883bba0da121e2e809097ff2ce1fbe9eb5a85878b588853/rpds_py-0.22.0-cp312-cp312-manylinux_2_17_ppc64le.manylinux2014_ppc64le.whl", hash = "sha256:842855bbb113a19c393c6de5aa6ed9a26c6b13c2fead5e49114d39f0d08b94d8", size = 424886 },
    { url = "https://files.pythonhosted.org/packages/37/4b/6fcfa9d14715202824e7fadb1c3c2933b061b1c72b2e031c587414924449/rpds_py-0.22.0-cp312-cp312-manylinux_2_17_s390x.manylinux2014_s390x.whl", hash = "sha256:5ae7927cd2b869ca4dc645169d8af5494a29c99afd0ea0f24dd00c811ab1d8b8", size = 449384 },
    { url = "https://files.pythonhosted.org/packages/2b/ba/02b4705425eb53fbf2f00d48b582d6b42c4e8807d2f29ef389ad724e659c/rpds_py-0.22.0-cp312-cp312-manylinux_2_17_x86_64.manylinux2014_x86_64.whl", hash = "sha256:b91bfef5daa2a5a4fe62f8d317fc91a626073639f951f851bd2cb252d01bc6c5", size = 382842 },
    { url = "https://files.pythonhosted.org/packages/02/3d/fa071272855af01977d0e2f889b80d4ba9a4b326684f64de3ac98243c246/rpds_py-0.22.0-cp312-cp312-manylinux_2_5_i686.manylinux1_i686.whl", hash = "sha256:4fc4824e38c1e91a73bc820e7caacaf19d0acd557465aceef0420ca59489b390", size = 410252 },
    { url = "https://files.pythonhosted.org/packages/49/2b/9c54d4316c983428fefc94aacbf1eb8d024e899d95efce515fc484b9cbee/rpds_py-0.22.0-cp312-cp312-musllinux_1_2_aarch64.whl", hash = "sha256:92d28a608127b357da47c99e0d0e0655ca2060286540fe9f2a25a2e8ac666e05", size = 555933 },
    { url = "https://files.pythonhosted.org/packages/bf/bf/c0732d81c4f36ba785e93b516065cd71fbe6b8ac9febb34c64d0f5dd0470/rpds_py-0.22.0-cp312-cp312-musllinux_1_2_i686.whl", hash = "sha256:c637188b930175c256f13adbfc427b83ec7e64476d1ec9d6608f312bb84e06c3", size = 582677 },
    { url = "https://files.pythonhosted.org/packages/56/da/7878f3e37cea93934400ae7798c4b714d6dab7f63c0a1505ebdf1138a197/rpds_py-0.22.0-cp312-cp312-musllinux_1_2_x86_64.whl", hash = "sha256:93bbd66f46dddc41e8c656130c97c0fb515e0fa44e1eebb2592769dbbd41b2f5", size = 550794 },
    { url = "https://files.pythonhosted.org/packages/10/ba/b9c061b245172c61c57148439b067276b500264b2a041433026d65044e96/rpds_py-0.22.0-cp312-cp312-win32.whl", hash = "sha256:54d8f94dec5765a9edc19610fecf0fdf9cab36cbb9def1213188215f735a6f98", size = 221576 },
    { url = "https://files.pythonhosted.org/packages/73/d9/0a838834b00fe42005cf071012206629c88125e6515d044c06df083d7448/rpds_py-0.22.0-cp312-cp312-win_amd64.whl", hash = "sha256:931bf3d0705b2834fed29354f35170fa022fe22a95542b61b7c66aca5f8a224f", size = 236447 },
    { url = "https://files.pythonhosted.org/packages/ce/05/efe5daa8d9989bcd2594996fa57aa28637b12d55d965e14e8477fca2ba79/rpds_py-0.22.0-cp313-cp313-macosx_10_12_x86_64.whl", hash = "sha256:2a57300cc8b034c5707085249efd09f19116bb80278d0ec925d7f3710165c510", size = 359719 },
    { url = "https://files.pythonhosted.org/packages/1a/ff/cabcafe1ae172377d8fc2a4f1941c0d8be8307e9f37c77d469486a15bbe0/rpds_py-0.22.0-cp313-cp313-macosx_11_0_arm64.whl", hash = "sha256:c398a5a8e258dfdc5ea2aa4e5aa2ca3207f654a8eb268693dd1a76939074a588", size = 345059 },
    { url = "https://files.pythonhosted.org/packages/3f/00/baa9715d61a6ea9d24acda39fe444aa5d45d73a3eff84620ca9c96f5a0bc/rpds_py-0.22.0-cp313-cp313-manylinux_2_17_aarch64.manylinux2014_aarch64.whl", hash = "sha256:1a6cc4eb1e86364331928acafb2bb41d8ab735ca3caf2d6019b9f6dac3f4f65d", size = 381576 },
    { url = "https://files.pythonhosted.org/packages/22/5b/acbd75ad88e5dd519d4ff60fe56bc0743ae7c03a7329f7feb93e30274f21/rpds_py-0.22.0-cp313-cp313-manylinux_2_17_armv7l.manylinux2014_armv7l.whl", hash = "sha256:574c5c94213bc9990805bfd7e4ba3826d3c098516cbc19f0d0ef0433ad93fa06", size = 387141 },
    { url = "https://files.pythonhosted.org/packages/80/44/52b222a8e54703a36a2ba0e55e1fce14a0f4fc78488a89a4db609cfc9fb8/rpds_py-0.22.0-cp313-cp313-manylinux_2_17_ppc64le.manylinux2014_ppc64le.whl", hash = "sha256:4c0321bc03a1c513eca1837e3bba948b975bcf3a172aebc197ab3573207f137a", size = 424887 },
    { url = "https://files.pythonhosted.org/packages/4f/10/9599960a61773be49b498e22bff3444511e0f90f2b03d2a0ffaea97de717/rpds_py-0.22.0-cp313-cp313-manylinux_2_17_s390x.manylinux2014_s390x.whl", hash = "sha256:d276280649305c1da6cdd84585d48ae1f0efa67434d8b10d2df95228e59a05bb", size = 449384 },
    { url = "https://files.pythonhosted.org/packages/af/07/d0af9564ad7f680a7239baa3856fe511f18212b9884bff82c1f276c0f7b0/rpds_py-0.22.0-cp313-cp313-manylinux_2_17_x86_64.manylinux2014_x86_64.whl", hash = "sha256:c17b43fe9c6da16885e3fe28922bcd1a029e61631fb771c7d501019b40bcc904", size = 382843 },
    { url = "https://files.pythonhosted.org/packages/f4/92/e2126a0c0addf26e600ec397e33ffc69770a1fdf86c6f48f3a2190a2c163/rpds_py-0.22.0-cp313-cp313-manylinux_2_5_i686.manylinux1_i686.whl", hash = "sha256:48c95997af9314f4034fe5ba2d837399e786586e220835a578d28fe8161e6ae5", size = 410253 },
    { url = "https://files.pythonhosted.org/packages/38/49/31c2bdb3c503d6b0190f15244ff515c317f5deacd3c5e6e17bb0daec452a/rpds_py-0.22.0-cp313-cp313-musllinux_1_2_aarch64.whl", hash = "sha256:e9aa4af6b879bb75a3c7766fbf49d77f4097dd12b548ecbbd8b3f85caa833281", size = 555932 },
    { url = "https://files.pythonhosted.org/packages/fc/ca/bf918ae37bbae9f47d68357a2935654c38f438e72a13bc495a57c680d64a/rpds_py-0.22.0-cp313-cp313-musllinux_1_2_i686.whl", hash = "sha256:8426f97117b914b9bfb2a7bd46edc148e8defda728a55a5df3a564abe70cd7a4", size = 582678 },
    { url = "https://files.pythonhosted.org/packages/f1/b3/fabc952d693eb30f67f3b94f99ab0c924c954debb23329099f27cb5e517a/rpds_py-0.22.0-cp313-cp313-musllinux_1_2_x86_64.whl", hash = "sha256:034964ea0ea09645bdde13038b38abb14be0aa747f20fcfab6181207dd9e0483", size = 550793 },
    { url = "https://files.pythonhosted.org/packages/68/f4/2dd0766e0499f3c61030e4eb05ca6a838a6a6dea3bb3286d455522af1c5e/rpds_py-0.22.0-cp313-cp313t-macosx_10_12_x86_64.whl", hash = "sha256:3dc7c64b56b82428894f056e9ff6e8ee917ff74fc26b65211a33602c2372e928", size = 359725 },
    { url = "https://files.pythonhosted.org/packages/08/32/472010d08e8948d86f97dfaa2b70b10b93828aca535e019bf25e3499e481/rpds_py-0.22.0-cp313-cp313t-macosx_11_0_arm64.whl", hash = "sha256:1212cb231f2002934cd8d71a0d718fdd9d9a2dd671e0feef8501038df3508026", size = 345061 },
    { url = "https://files.pythonhosted.org/packages/00/4b/d867fe4e5df58d0ba00918772a7b403369ee71a8482ec3a9ff09b960ac7e/rpds_py-0.22.0-cp313-cp313t-manylinux_2_17_aarch64.manylinux2014_aarch64.whl", hash = "sha256:5f21e1278c9456cd601832375c778ca44614d3433996488221a56572c223f04a", size = 381579 },
    { url = "https://files.pythonhosted.org/packages/33/d2/7d913ae37e25d108d553a5299f842bb93a438f36d51d7af47c3362757395/rpds_py-0.22.0-cp313-cp313t-manylinux_2_17_armv7l.manylinux2014_armv7l.whl", hash = "sha256:875fe8dffb43c20f68379ee098b035a7038d7903c795d46715f66575a7050b19", size = 387143 },
    { url = "https://files.pythonhosted.org/packages/ca/a6/8204781fa53ad198e2125e7e81045b81bc025b0c02f5f7597fdfae67b2e9/rpds_py-0.22.0-cp313-cp313t-manylinux_2_17_ppc64le.manylinux2014_ppc64le.whl", hash = "sha256:e23dcdd4b2ff9c6b3317ea7921b210d39592f8ca1cdea58ada25b202c65c0a69", size = 424891 },
    { url = "https://files.pythonhosted.org/packages/4e/fa/da1cfb351a646a52fb60b2ee3e0f1da5c630294fc35b56e2d6bba6eb45ce/rpds_py-0.22.0-cp313-cp313t-manylinux_2_17_s390x.manylinux2014_s390x.whl", hash = "sha256:f0fb8efc9e579acf1e556fd86277fecec320c21ca9b5d39db96433ad8c45bc4a", size = 449390 },
    { url = "https://files.pythonhosted.org/packages/ef/37/916eee3304840d34c95028a5fe03976ea0c772291f7806182618685eca93/rpds_py-0.22.0-cp313-cp313t-manylinux_2_17_x86_64.manylinux2014_x86_64.whl", hash = "sha256:fe23687924b25a2dee52fab15976fd6577ed8518072bcda9ff2e2b88ab1f168b", size = 382849 },
    { url = "https://files.pythonhosted.org/packages/d7/55/461de3655e2962412a17100c9dfcad976a1ace0242fc9f1c679a4ba06446/rpds_py-0.22.0-cp313-cp313t-manylinux_2_5_i686.manylinux1_i686.whl", hash = "sha256:d5469b347445d1c31105f33e7bfc9a8ba213d48e42641a610dda65bf9e3c83f5", size = 410256 },
    { url = "https://files.pythonhosted.org/packages/f9/b6/10a4a443c214c642ff07c05ece7d81120f8265244c83ea3e491eaccd434f/rpds_py-0.22.0-cp313-cp313t-musllinux_1_2_aarch64.whl", hash = "sha256:a810a57ce5e8ecf8eac6ec4dab534ff80c34e5a2c31db60e992009cd20f58e0f", size = 555937 },
    { url = "https://files.pythonhosted.org/packages/c7/73/b3cc5cb061e0dec73f77e7f58e3ad99f1320935f2ee6d94d1886110c2c90/rpds_py-0.22.0-cp313-cp313t-musllinux_1_2_i686.whl", hash = "sha256:d9bb9242b38a664f307b3b897f093896f7ed51ef4fe25a0502e5a368de9151ea", size = 582681 },
    { url = "https://files.pythonhosted.org/packages/a2/a1/bf4aaaa8e386cd032764b3e5af61525ea6ddc3ec406558fe8850a0774719/rpds_py-0.22.0-cp313-cp313t-musllinux_1_2_x86_64.whl", hash = "sha256:b4660943030406aaa40ec9f51960dd88049903d9536bc3c8ebb5cc4e1f119bbe", size = 550799 },
    { url = "https://files.pythonhosted.org/packages/15/c1/2a7eae4ca2b433783e9875f0b30cbc5a2c710279904463e651dd69cd98af/rpds_py-0.22.0-cp313-cp313t-win32.whl", hash = "sha256:208ce1d8e3af138d1d9b21d7206356b7f29b96675e0113aea652cf024e4ddfdc", size = 219410 },
    { url = "https://files.pythonhosted.org/packages/0a/a5/d7b020fb13eae9a544c99f7a8f4d502169c456b07dda0bdefbe36611680d/rpds_py-0.22.0-cp313-cp313t-win_amd64.whl", hash = "sha256:e6da2e0500742e0f157f005924a0589f2e2dcbfdd6cd0cc0abce367433e989be", size = 234146 },
]

[[package]]
name = "ruff"
version = "0.8.1"
source = { registry = "https://pypi.org/simple" }
sdist = { url = "https://files.pythonhosted.org/packages/95/d0/8ff5b189d125f4260f2255d143bf2fa413b69c2610c405ace7a0a8ec81ec/ruff-0.8.1.tar.gz", hash = "sha256:3583db9a6450364ed5ca3f3b4225958b24f78178908d5c4bc0f46251ccca898f", size = 3313222 }
wheels = [
    { url = "https://files.pythonhosted.org/packages/a2/d6/1a6314e568db88acdbb5121ed53e2c52cebf3720d3437a76f82f923bf171/ruff-0.8.1-py3-none-linux_armv6l.whl", hash = "sha256:fae0805bd514066f20309f6742f6ee7904a773eb9e6c17c45d6b1600ca65c9b5", size = 10532605 },
    { url = "https://files.pythonhosted.org/packages/89/a8/a957a8812e31facffb6a26a30be0b5b4af000a6e30c7d43a22a5232a3398/ruff-0.8.1-py3-none-macosx_10_12_x86_64.whl", hash = "sha256:b8a4f7385c2285c30f34b200ca5511fcc865f17578383db154e098150ce0a087", size = 10278243 },
    { url = "https://files.pythonhosted.org/packages/a8/23/9db40fa19c453fabf94f7a35c61c58f20e8200b4734a20839515a19da790/ruff-0.8.1-py3-none-macosx_11_0_arm64.whl", hash = "sha256:cd054486da0c53e41e0086e1730eb77d1f698154f910e0cd9e0d64274979a209", size = 9917739 },
    { url = "https://files.pythonhosted.org/packages/e2/a0/6ee2d949835d5701d832fc5acd05c0bfdad5e89cfdd074a171411f5ccad5/ruff-0.8.1-py3-none-manylinux_2_17_aarch64.manylinux2014_aarch64.whl", hash = "sha256:2029b8c22da147c50ae577e621a5bfbc5d1fed75d86af53643d7a7aee1d23871", size = 10779153 },
    { url = "https://files.pythonhosted.org/packages/7a/25/9c11dca9404ef1eb24833f780146236131a3c7941de394bc356912ef1041/ruff-0.8.1-py3-none-manylinux_2_17_armv7l.manylinux2014_armv7l.whl", hash = "sha256:2666520828dee7dfc7e47ee4ea0d928f40de72056d929a7c5292d95071d881d1", size = 10304387 },
    { url = "https://files.pythonhosted.org/packages/c8/b9/84c323780db1b06feae603a707d82dbbd85955c8c917738571c65d7d5aff/ruff-0.8.1-py3-none-manylinux_2_17_i686.manylinux2014_i686.whl", hash = "sha256:333c57013ef8c97a53892aa56042831c372e0bb1785ab7026187b7abd0135ad5", size = 11360351 },
    { url = "https://files.pythonhosted.org/packages/6b/e1/9d4bbb2ace7aad14ded20e4674a48cda5b902aed7a1b14e6b028067060c4/ruff-0.8.1-py3-none-manylinux_2_17_ppc64.manylinux2014_ppc64.whl", hash = "sha256:288326162804f34088ac007139488dcb43de590a5ccfec3166396530b58fb89d", size = 12022879 },
    { url = "https://files.pythonhosted.org/packages/75/28/752ff6120c0e7f9981bc4bc275d540c7f36db1379ba9db9142f69c88db21/ruff-0.8.1-py3-none-manylinux_2_17_ppc64le.manylinux2014_ppc64le.whl", hash = "sha256:b12c39b9448632284561cbf4191aa1b005882acbc81900ffa9f9f471c8ff7e26", size = 11610354 },
    { url = "https://files.pythonhosted.org/packages/ba/8c/967b61c2cc8ebd1df877607fbe462bc1e1220b4a30ae3352648aec8c24bd/ruff-0.8.1-py3-none-manylinux_2_17_s390x.manylinux2014_s390x.whl", hash = "sha256:364e6674450cbac8e998f7b30639040c99d81dfb5bbc6dfad69bc7a8f916b3d1", size = 12813976 },
    { url = "https://files.pythonhosted.org/packages/7f/29/e059f945d6bd2d90213387b8c360187f2fefc989ddcee6bbf3c241329b92/ruff-0.8.1-py3-none-manylinux_2_17_x86_64.manylinux2014_x86_64.whl", hash = "sha256:b22346f845fec132aa39cd29acb94451d030c10874408dbf776af3aaeb53284c", size = 11154564 },
    { url = "https://files.pythonhosted.org/packages/55/47/cbd05e5a62f3fb4c072bc65c1e8fd709924cad1c7ec60a1000d1e4ee8307/ruff-0.8.1-py3-none-musllinux_1_2_aarch64.whl", hash = "sha256:b2f2f7a7e7648a2bfe6ead4e0a16745db956da0e3a231ad443d2a66a105c04fa", size = 10760604 },
    { url = "https://files.pythonhosted.org/packages/bb/ee/4c3981c47147c72647a198a94202633130cfda0fc95cd863a553b6f65c6a/ruff-0.8.1-py3-none-musllinux_1_2_armv7l.whl", hash = "sha256:adf314fc458374c25c5c4a4a9270c3e8a6a807b1bec018cfa2813d6546215540", size = 10391071 },
    { url = "https://files.pythonhosted.org/packages/6b/e6/083eb61300214590b188616a8ac6ae1ef5730a0974240fb4bec9c17de78b/ruff-0.8.1-py3-none-musllinux_1_2_i686.whl", hash = "sha256:a885d68342a231b5ba4d30b8c6e1b1ee3a65cf37e3d29b3c74069cdf1ee1e3c9", size = 10896657 },
    { url = "https://files.pythonhosted.org/packages/77/bd/aacdb8285d10f1b943dbeb818968efca35459afc29f66ae3bd4596fbf954/ruff-0.8.1-py3-none-musllinux_1_2_x86_64.whl", hash = "sha256:d2c16e3508c8cc73e96aa5127d0df8913d2290098f776416a4b157657bee44c5", size = 11228362 },
    { url = "https://files.pythonhosted.org/packages/39/72/fcb7ad41947f38b4eaa702aca0a361af0e9c2bf671d7fd964480670c297e/ruff-0.8.1-py3-none-win32.whl", hash = "sha256:93335cd7c0eaedb44882d75a7acb7df4b77cd7cd0d2255c93b28791716e81790", size = 8803476 },
    { url = "https://files.pythonhosted.org/packages/e4/ea/cae9aeb0f4822c44651c8407baacdb2e5b4dcd7b31a84e1c5df33aa2cc20/ruff-0.8.1-py3-none-win_amd64.whl", hash = "sha256:2954cdbe8dfd8ab359d4a30cd971b589d335a44d444b6ca2cb3d1da21b75e4b6", size = 9614463 },
    { url = "https://files.pythonhosted.org/packages/eb/76/fbb4bd23dfb48fa7758d35b744413b650a9fd2ddd93bca77e30376864414/ruff-0.8.1-py3-none-win_arm64.whl", hash = "sha256:55873cc1a473e5ac129d15eccb3c008c096b94809d693fc7053f588b67822737", size = 8959621 },
]

[[package]]
name = "s3transfer"
version = "0.10.4"
source = { registry = "https://pypi.org/simple" }
dependencies = [
    { name = "botocore" },
]
sdist = { url = "https://files.pythonhosted.org/packages/c0/0a/1cdbabf9edd0ea7747efdf6c9ab4e7061b085aa7f9bfc36bb1601563b069/s3transfer-0.10.4.tar.gz", hash = "sha256:29edc09801743c21eb5ecbc617a152df41d3c287f67b615f73e5f750583666a7", size = 145287 }
wheels = [
    { url = "https://files.pythonhosted.org/packages/66/05/7957af15543b8c9799209506df4660cba7afc4cf94bfb60513827e96bed6/s3transfer-0.10.4-py3-none-any.whl", hash = "sha256:244a76a24355363a68164241438de1b72f8781664920260c48465896b712a41e", size = 83175 },
]

[[package]]
name = "send2trash"
version = "1.8.3"
source = { registry = "https://pypi.org/simple" }
sdist = { url = "https://files.pythonhosted.org/packages/fd/3a/aec9b02217bb79b87bbc1a21bc6abc51e3d5dcf65c30487ac96c0908c722/Send2Trash-1.8.3.tar.gz", hash = "sha256:b18e7a3966d99871aefeb00cfbcfdced55ce4871194810fc71f4aa484b953abf", size = 17394 }
wheels = [
    { url = "https://files.pythonhosted.org/packages/40/b0/4562db6223154aa4e22f939003cb92514c79f3d4dccca3444253fd17f902/Send2Trash-1.8.3-py3-none-any.whl", hash = "sha256:0c31227e0bd08961c7665474a3d1ef7193929fedda4233843689baa056be46c9", size = 18072 },
]

[[package]]
name = "setuptools"
version = "75.6.0"
source = { registry = "https://pypi.org/simple" }
sdist = { url = "https://files.pythonhosted.org/packages/43/54/292f26c208734e9a7f067aea4a7e282c080750c4546559b58e2e45413ca0/setuptools-75.6.0.tar.gz", hash = "sha256:8199222558df7c86216af4f84c30e9b34a61d8ba19366cc914424cdbd28252f6", size = 1337429 }
wheels = [
    { url = "https://files.pythonhosted.org/packages/55/21/47d163f615df1d30c094f6c8bbb353619274edccf0327b185cc2493c2c33/setuptools-75.6.0-py3-none-any.whl", hash = "sha256:ce74b49e8f7110f9bf04883b730f4765b774ef3ef28f722cce7c273d253aaf7d", size = 1224032 },
]

[[package]]
name = "six"
version = "1.16.0"
source = { registry = "https://pypi.org/simple" }
sdist = { url = "https://files.pythonhosted.org/packages/71/39/171f1c67cd00715f190ba0b100d606d440a28c93c7714febeca8b79af85e/six-1.16.0.tar.gz", hash = "sha256:1e61c37477a1626458e36f7b1d82aa5c9b094fa4802892072e49de9c60c4c926", size = 34041 }
wheels = [
    { url = "https://files.pythonhosted.org/packages/d9/5a/e7c31adbe875f2abbb91bd84cf2dc52d792b5a01506781dbcf25c91daf11/six-1.16.0-py2.py3-none-any.whl", hash = "sha256:8abb2f1d86890a2dfb989f9a77cfcfd3e47c2a354b01111771326f8aa26e0254", size = 11053 },
]

[[package]]
name = "sniffio"
version = "1.3.1"
source = { registry = "https://pypi.org/simple" }
sdist = { url = "https://files.pythonhosted.org/packages/a2/87/a6771e1546d97e7e041b6ae58d80074f81b7d5121207425c964ddf5cfdbd/sniffio-1.3.1.tar.gz", hash = "sha256:f4324edc670a0f49750a81b895f35c3adb843cca46f0530f79fc1babb23789dc", size = 20372 }
wheels = [
    { url = "https://files.pythonhosted.org/packages/e9/44/75a9c9421471a6c4805dbf2356f7c181a29c1879239abab1ea2cc8f38b40/sniffio-1.3.1-py3-none-any.whl", hash = "sha256:2f6da418d1f1e0fddd844478f41680e794e6051915791a034ff65e5f100525a2", size = 10235 },
]

[[package]]
name = "soupsieve"
version = "2.6"
source = { registry = "https://pypi.org/simple" }
sdist = { url = "https://files.pythonhosted.org/packages/d7/ce/fbaeed4f9fb8b2daa961f90591662df6a86c1abf25c548329a86920aedfb/soupsieve-2.6.tar.gz", hash = "sha256:e2e68417777af359ec65daac1057404a3c8a5455bb8abc36f1a9866ab1a51abb", size = 101569 }
wheels = [
    { url = "https://files.pythonhosted.org/packages/d1/c2/fe97d779f3ef3b15f05c94a2f1e3d21732574ed441687474db9d342a7315/soupsieve-2.6-py3-none-any.whl", hash = "sha256:e72c4ff06e4fb6e4b5a9f0f55fe6e81514581fca1515028625d0f299c602ccc9", size = 36186 },
]

[[package]]
name = "stack-data"
version = "0.6.3"
source = { registry = "https://pypi.org/simple" }
dependencies = [
    { name = "asttokens" },
    { name = "executing" },
    { name = "pure-eval" },
]
sdist = { url = "https://files.pythonhosted.org/packages/28/e3/55dcc2cfbc3ca9c29519eb6884dd1415ecb53b0e934862d3559ddcb7e20b/stack_data-0.6.3.tar.gz", hash = "sha256:836a778de4fec4dcd1dcd89ed8abff8a221f58308462e1c4aa2a3cf30148f0b9", size = 44707 }
wheels = [
    { url = "https://files.pythonhosted.org/packages/f1/7b/ce1eafaf1a76852e2ec9b22edecf1daa58175c090266e9f6c64afcd81d91/stack_data-0.6.3-py3-none-any.whl", hash = "sha256:d5558e0c25a4cb0853cddad3d77da9891a08cb85dd9f9f91b9f8cd66e511e695", size = 24521 },
]

[[package]]
name = "stevedore"
version = "5.4.0"
source = { registry = "https://pypi.org/simple" }
dependencies = [
    { name = "pbr" },
]
sdist = { url = "https://files.pythonhosted.org/packages/4a/e9/4eedccff8332cc40cc60ddd3b28d4c3e255ee7e9c65679fa4533ab98f598/stevedore-5.4.0.tar.gz", hash = "sha256:79e92235ecb828fe952b6b8b0c6c87863248631922c8e8e0fa5b17b232c4514d", size = 513899 }
wheels = [
    { url = "https://files.pythonhosted.org/packages/8f/73/d0091d22a65b55e8fb6aca7b3b6713b5a261dd01cec4cfd28ed127ac0cfc/stevedore-5.4.0-py3-none-any.whl", hash = "sha256:b0be3c4748b3ea7b854b265dcb4caa891015e442416422be16f8b31756107857", size = 49534 },
]

[[package]]
name = "tenacity"
version = "9.0.0"
source = { registry = "https://pypi.org/simple" }
sdist = { url = "https://files.pythonhosted.org/packages/cd/94/91fccdb4b8110642462e653d5dcb27e7b674742ad68efd146367da7bdb10/tenacity-9.0.0.tar.gz", hash = "sha256:807f37ca97d62aa361264d497b0e31e92b8027044942bfa756160d908320d73b", size = 47421 }
wheels = [
    { url = "https://files.pythonhosted.org/packages/b6/cb/b86984bed139586d01532a587464b5805f12e397594f19f931c4c2fbfa61/tenacity-9.0.0-py3-none-any.whl", hash = "sha256:93de0c98785b27fcf659856aa9f54bfbd399e29969b0621bc7f762bd441b4539", size = 28169 },
]

[[package]]
name = "terminado"
version = "0.18.1"
source = { registry = "https://pypi.org/simple" }
dependencies = [
    { name = "ptyprocess", marker = "os_name != 'nt'" },
    { name = "pywinpty", marker = "os_name == 'nt'" },
    { name = "tornado" },
]
sdist = { url = "https://files.pythonhosted.org/packages/8a/11/965c6fd8e5cc254f1fe142d547387da17a8ebfd75a3455f637c663fb38a0/terminado-0.18.1.tar.gz", hash = "sha256:de09f2c4b85de4765f7714688fff57d3e75bad1f909b589fde880460c753fd2e", size = 32701 }
wheels = [
    { url = "https://files.pythonhosted.org/packages/6a/9e/2064975477fdc887e47ad42157e214526dcad8f317a948dee17e1659a62f/terminado-0.18.1-py3-none-any.whl", hash = "sha256:a4468e1b37bb318f8a86514f65814e1afc977cf29b3992a4500d9dd305dcceb0", size = 14154 },
]

[[package]]
name = "tinycss2"
version = "1.4.0"
source = { registry = "https://pypi.org/simple" }
dependencies = [
    { name = "webencodings" },
]
sdist = { url = "https://files.pythonhosted.org/packages/7a/fd/7a5ee21fd08ff70d3d33a5781c255cbe779659bd03278feb98b19ee550f4/tinycss2-1.4.0.tar.gz", hash = "sha256:10c0972f6fc0fbee87c3edb76549357415e94548c1ae10ebccdea16fb404a9b7", size = 87085 }
wheels = [
    { url = "https://files.pythonhosted.org/packages/e6/34/ebdc18bae6aa14fbee1a08b63c015c72b64868ff7dae68808ab500c492e2/tinycss2-1.4.0-py3-none-any.whl", hash = "sha256:3a49cf47b7675da0b15d0c6e1df8df4ebd96e9394bb905a5775adb0d884c5289", size = 26610 },
]

[[package]]
name = "tomli"
version = "2.2.1"
source = { registry = "https://pypi.org/simple" }
sdist = { url = "https://files.pythonhosted.org/packages/18/87/302344fed471e44a87289cf4967697d07e532f2421fdaf868a303cbae4ff/tomli-2.2.1.tar.gz", hash = "sha256:cd45e1dc79c835ce60f7404ec8119f2eb06d38b1deba146f07ced3bbc44505ff", size = 17175 }
wheels = [
    { url = "https://files.pythonhosted.org/packages/43/ca/75707e6efa2b37c77dadb324ae7d9571cb424e61ea73fad7c56c2d14527f/tomli-2.2.1-cp311-cp311-macosx_10_9_x86_64.whl", hash = "sha256:678e4fa69e4575eb77d103de3df8a895e1591b48e740211bd1067378c69e8249", size = 131077 },
    { url = "https://files.pythonhosted.org/packages/c7/16/51ae563a8615d472fdbffc43a3f3d46588c264ac4f024f63f01283becfbb/tomli-2.2.1-cp311-cp311-macosx_11_0_arm64.whl", hash = "sha256:023aa114dd824ade0100497eb2318602af309e5a55595f76b626d6d9f3b7b0a6", size = 123429 },
    { url = "https://files.pythonhosted.org/packages/f1/dd/4f6cd1e7b160041db83c694abc78e100473c15d54620083dbd5aae7b990e/tomli-2.2.1-cp311-cp311-manylinux_2_17_aarch64.manylinux2014_aarch64.whl", hash = "sha256:ece47d672db52ac607a3d9599a9d48dcb2f2f735c6c2d1f34130085bb12b112a", size = 226067 },
    { url = "https://files.pythonhosted.org/packages/a9/6b/c54ede5dc70d648cc6361eaf429304b02f2871a345bbdd51e993d6cdf550/tomli-2.2.1-cp311-cp311-manylinux_2_17_x86_64.manylinux2014_x86_64.whl", hash = "sha256:6972ca9c9cc9f0acaa56a8ca1ff51e7af152a9f87fb64623e31d5c83700080ee", size = 236030 },
    { url = "https://files.pythonhosted.org/packages/1f/47/999514fa49cfaf7a92c805a86c3c43f4215621855d151b61c602abb38091/tomli-2.2.1-cp311-cp311-manylinux_2_5_i686.manylinux1_i686.manylinux_2_17_i686.manylinux2014_i686.whl", hash = "sha256:c954d2250168d28797dd4e3ac5cf812a406cd5a92674ee4c8f123c889786aa8e", size = 240898 },
    { url = "https://files.pythonhosted.org/packages/73/41/0a01279a7ae09ee1573b423318e7934674ce06eb33f50936655071d81a24/tomli-2.2.1-cp311-cp311-musllinux_1_2_aarch64.whl", hash = "sha256:8dd28b3e155b80f4d54beb40a441d366adcfe740969820caf156c019fb5c7ec4", size = 229894 },
    { url = "https://files.pythonhosted.org/packages/55/18/5d8bc5b0a0362311ce4d18830a5d28943667599a60d20118074ea1b01bb7/tomli-2.2.1-cp311-cp311-musllinux_1_2_i686.whl", hash = "sha256:e59e304978767a54663af13c07b3d1af22ddee3bb2fb0618ca1593e4f593a106", size = 245319 },
    { url = "https://files.pythonhosted.org/packages/92/a3/7ade0576d17f3cdf5ff44d61390d4b3febb8a9fc2b480c75c47ea048c646/tomli-2.2.1-cp311-cp311-musllinux_1_2_x86_64.whl", hash = "sha256:33580bccab0338d00994d7f16f4c4ec25b776af3ffaac1ed74e0b3fc95e885a8", size = 238273 },
    { url = "https://files.pythonhosted.org/packages/72/6f/fa64ef058ac1446a1e51110c375339b3ec6be245af9d14c87c4a6412dd32/tomli-2.2.1-cp311-cp311-win32.whl", hash = "sha256:465af0e0875402f1d226519c9904f37254b3045fc5084697cefb9bdde1ff99ff", size = 98310 },
    { url = "https://files.pythonhosted.org/packages/6a/1c/4a2dcde4a51b81be3530565e92eda625d94dafb46dbeb15069df4caffc34/tomli-2.2.1-cp311-cp311-win_amd64.whl", hash = "sha256:2d0f2fdd22b02c6d81637a3c95f8cd77f995846af7414c5c4b8d0545afa1bc4b", size = 108309 },
    { url = "https://files.pythonhosted.org/packages/52/e1/f8af4c2fcde17500422858155aeb0d7e93477a0d59a98e56cbfe75070fd0/tomli-2.2.1-cp312-cp312-macosx_10_13_x86_64.whl", hash = "sha256:4a8f6e44de52d5e6c657c9fe83b562f5f4256d8ebbfe4ff922c495620a7f6cea", size = 132762 },
    { url = "https://files.pythonhosted.org/packages/03/b8/152c68bb84fc00396b83e7bbddd5ec0bd3dd409db4195e2a9b3e398ad2e3/tomli-2.2.1-cp312-cp312-macosx_11_0_arm64.whl", hash = "sha256:8d57ca8095a641b8237d5b079147646153d22552f1c637fd3ba7f4b0b29167a8", size = 123453 },
    { url = "https://files.pythonhosted.org/packages/c8/d6/fc9267af9166f79ac528ff7e8c55c8181ded34eb4b0e93daa767b8841573/tomli-2.2.1-cp312-cp312-manylinux_2_17_aarch64.manylinux2014_aarch64.whl", hash = "sha256:4e340144ad7ae1533cb897d406382b4b6fede8890a03738ff1683af800d54192", size = 233486 },
    { url = "https://files.pythonhosted.org/packages/5c/51/51c3f2884d7bab89af25f678447ea7d297b53b5a3b5730a7cb2ef6069f07/tomli-2.2.1-cp312-cp312-manylinux_2_17_x86_64.manylinux2014_x86_64.whl", hash = "sha256:db2b95f9de79181805df90bedc5a5ab4c165e6ec3fe99f970d0e302f384ad222", size = 242349 },
    { url = "https://files.pythonhosted.org/packages/ab/df/bfa89627d13a5cc22402e441e8a931ef2108403db390ff3345c05253935e/tomli-2.2.1-cp312-cp312-manylinux_2_5_i686.manylinux1_i686.manylinux_2_17_i686.manylinux2014_i686.whl", hash = "sha256:40741994320b232529c802f8bc86da4e1aa9f413db394617b9a256ae0f9a7f77", size = 252159 },
    { url = "https://files.pythonhosted.org/packages/9e/6e/fa2b916dced65763a5168c6ccb91066f7639bdc88b48adda990db10c8c0b/tomli-2.2.1-cp312-cp312-musllinux_1_2_aarch64.whl", hash = "sha256:400e720fe168c0f8521520190686ef8ef033fb19fc493da09779e592861b78c6", size = 237243 },
    { url = "https://files.pythonhosted.org/packages/b4/04/885d3b1f650e1153cbb93a6a9782c58a972b94ea4483ae4ac5cedd5e4a09/tomli-2.2.1-cp312-cp312-musllinux_1_2_i686.whl", hash = "sha256:02abe224de6ae62c19f090f68da4e27b10af2b93213d36cf44e6e1c5abd19fdd", size = 259645 },
    { url = "https://files.pythonhosted.org/packages/9c/de/6b432d66e986e501586da298e28ebeefd3edc2c780f3ad73d22566034239/tomli-2.2.1-cp312-cp312-musllinux_1_2_x86_64.whl", hash = "sha256:b82ebccc8c8a36f2094e969560a1b836758481f3dc360ce9a3277c65f374285e", size = 244584 },
    { url = "https://files.pythonhosted.org/packages/1c/9a/47c0449b98e6e7d1be6cbac02f93dd79003234ddc4aaab6ba07a9a7482e2/tomli-2.2.1-cp312-cp312-win32.whl", hash = "sha256:889f80ef92701b9dbb224e49ec87c645ce5df3fa2cc548664eb8a25e03127a98", size = 98875 },
    { url = "https://files.pythonhosted.org/packages/ef/60/9b9638f081c6f1261e2688bd487625cd1e660d0a85bd469e91d8db969734/tomli-2.2.1-cp312-cp312-win_amd64.whl", hash = "sha256:7fc04e92e1d624a4a63c76474610238576942d6b8950a2d7f908a340494e67e4", size = 109418 },
    { url = "https://files.pythonhosted.org/packages/04/90/2ee5f2e0362cb8a0b6499dc44f4d7d48f8fff06d28ba46e6f1eaa61a1388/tomli-2.2.1-cp313-cp313-macosx_10_13_x86_64.whl", hash = "sha256:f4039b9cbc3048b2416cc57ab3bda989a6fcf9b36cf8937f01a6e731b64f80d7", size = 132708 },
    { url = "https://files.pythonhosted.org/packages/c0/ec/46b4108816de6b385141f082ba99e315501ccd0a2ea23db4a100dd3990ea/tomli-2.2.1-cp313-cp313-macosx_11_0_arm64.whl", hash = "sha256:286f0ca2ffeeb5b9bd4fcc8d6c330534323ec51b2f52da063b11c502da16f30c", size = 123582 },
    { url = "https://files.pythonhosted.org/packages/a0/bd/b470466d0137b37b68d24556c38a0cc819e8febe392d5b199dcd7f578365/tomli-2.2.1-cp313-cp313-manylinux_2_17_aarch64.manylinux2014_aarch64.whl", hash = "sha256:a92ef1a44547e894e2a17d24e7557a5e85a9e1d0048b0b5e7541f76c5032cb13", size = 232543 },
    { url = "https://files.pythonhosted.org/packages/d9/e5/82e80ff3b751373f7cead2815bcbe2d51c895b3c990686741a8e56ec42ab/tomli-2.2.1-cp313-cp313-manylinux_2_17_x86_64.manylinux2014_x86_64.whl", hash = "sha256:9316dc65bed1684c9a98ee68759ceaed29d229e985297003e494aa825ebb0281", size = 241691 },
    { url = "https://files.pythonhosted.org/packages/05/7e/2a110bc2713557d6a1bfb06af23dd01e7dde52b6ee7dadc589868f9abfac/tomli-2.2.1-cp313-cp313-manylinux_2_5_i686.manylinux1_i686.manylinux_2_17_i686.manylinux2014_i686.whl", hash = "sha256:e85e99945e688e32d5a35c1ff38ed0b3f41f43fad8df0bdf79f72b2ba7bc5272", size = 251170 },
    { url = "https://files.pythonhosted.org/packages/64/7b/22d713946efe00e0adbcdfd6d1aa119ae03fd0b60ebed51ebb3fa9f5a2e5/tomli-2.2.1-cp313-cp313-musllinux_1_2_aarch64.whl", hash = "sha256:ac065718db92ca818f8d6141b5f66369833d4a80a9d74435a268c52bdfa73140", size = 236530 },
    { url = "https://files.pythonhosted.org/packages/38/31/3a76f67da4b0cf37b742ca76beaf819dca0ebef26d78fc794a576e08accf/tomli-2.2.1-cp313-cp313-musllinux_1_2_i686.whl", hash = "sha256:d920f33822747519673ee656a4b6ac33e382eca9d331c87770faa3eef562aeb2", size = 258666 },
    { url = "https://files.pythonhosted.org/packages/07/10/5af1293da642aded87e8a988753945d0cf7e00a9452d3911dd3bb354c9e2/tomli-2.2.1-cp313-cp313-musllinux_1_2_x86_64.whl", hash = "sha256:a198f10c4d1b1375d7687bc25294306e551bf1abfa4eace6650070a5c1ae2744", size = 243954 },
    { url = "https://files.pythonhosted.org/packages/5b/b9/1ed31d167be802da0fc95020d04cd27b7d7065cc6fbefdd2f9186f60d7bd/tomli-2.2.1-cp313-cp313-win32.whl", hash = "sha256:d3f5614314d758649ab2ab3a62d4f2004c825922f9e370b29416484086b264ec", size = 98724 },
    { url = "https://files.pythonhosted.org/packages/c7/32/b0963458706accd9afcfeb867c0f9175a741bf7b19cd424230714d722198/tomli-2.2.1-cp313-cp313-win_amd64.whl", hash = "sha256:a38aa0308e754b0e3c67e344754dff64999ff9b513e691d0e786265c93583c69", size = 109383 },
    { url = "https://files.pythonhosted.org/packages/6e/c2/61d3e0f47e2b74ef40a68b9e6ad5984f6241a942f7cd3bbfbdbd03861ea9/tomli-2.2.1-py3-none-any.whl", hash = "sha256:cb55c73c5f4408779d0cf3eef9f762b9c9f147a77de7b258bef0a5628adc85cc", size = 14257 },
]

[[package]]
name = "tornado"
version = "6.4.2"
source = { registry = "https://pypi.org/simple" }
sdist = { url = "https://files.pythonhosted.org/packages/59/45/a0daf161f7d6f36c3ea5fc0c2de619746cc3dd4c76402e9db545bd920f63/tornado-6.4.2.tar.gz", hash = "sha256:92bad5b4746e9879fd7bf1eb21dce4e3fc5128d71601f80005afa39237ad620b", size = 501135 }
wheels = [
    { url = "https://files.pythonhosted.org/packages/26/7e/71f604d8cea1b58f82ba3590290b66da1e72d840aeb37e0d5f7291bd30db/tornado-6.4.2-cp38-abi3-macosx_10_9_universal2.whl", hash = "sha256:e828cce1123e9e44ae2a50a9de3055497ab1d0aeb440c5ac23064d9e44880da1", size = 436299 },
    { url = "https://files.pythonhosted.org/packages/96/44/87543a3b99016d0bf54fdaab30d24bf0af2e848f1d13d34a3a5380aabe16/tornado-6.4.2-cp38-abi3-macosx_10_9_x86_64.whl", hash = "sha256:072ce12ada169c5b00b7d92a99ba089447ccc993ea2143c9ede887e0937aa803", size = 434253 },
    { url = "https://files.pythonhosted.org/packages/cb/fb/fdf679b4ce51bcb7210801ef4f11fdac96e9885daa402861751353beea6e/tornado-6.4.2-cp38-abi3-manylinux_2_17_aarch64.manylinux2014_aarch64.whl", hash = "sha256:1a017d239bd1bb0919f72af256a970624241f070496635784d9bf0db640d3fec", size = 437602 },
    { url = "https://files.pythonhosted.org/packages/4f/3b/e31aeffffc22b475a64dbeb273026a21b5b566f74dee48742817626c47dc/tornado-6.4.2-cp38-abi3-manylinux_2_5_i686.manylinux1_i686.manylinux_2_17_i686.manylinux2014_i686.whl", hash = "sha256:c36e62ce8f63409301537222faffcef7dfc5284f27eec227389f2ad11b09d946", size = 436972 },
    { url = "https://files.pythonhosted.org/packages/22/55/b78a464de78051a30599ceb6983b01d8f732e6f69bf37b4ed07f642ac0fc/tornado-6.4.2-cp38-abi3-manylinux_2_5_x86_64.manylinux1_x86_64.manylinux_2_17_x86_64.manylinux2014_x86_64.whl", hash = "sha256:bca9eb02196e789c9cb5c3c7c0f04fb447dc2adffd95265b2c7223a8a615ccbf", size = 437173 },
    { url = "https://files.pythonhosted.org/packages/79/5e/be4fb0d1684eb822c9a62fb18a3e44a06188f78aa466b2ad991d2ee31104/tornado-6.4.2-cp38-abi3-musllinux_1_2_aarch64.whl", hash = "sha256:304463bd0772442ff4d0f5149c6f1c2135a1fae045adf070821c6cdc76980634", size = 437892 },
    { url = "https://files.pythonhosted.org/packages/f5/33/4f91fdd94ea36e1d796147003b490fe60a0215ac5737b6f9c65e160d4fe0/tornado-6.4.2-cp38-abi3-musllinux_1_2_i686.whl", hash = "sha256:c82c46813ba483a385ab2a99caeaedf92585a1f90defb5693351fa7e4ea0bf73", size = 437334 },
    { url = "https://files.pythonhosted.org/packages/2b/ae/c1b22d4524b0e10da2f29a176fb2890386f7bd1f63aacf186444873a88a0/tornado-6.4.2-cp38-abi3-musllinux_1_2_x86_64.whl", hash = "sha256:932d195ca9015956fa502c6b56af9eb06106140d844a335590c1ec7f5277d10c", size = 437261 },
    { url = "https://files.pythonhosted.org/packages/b5/25/36dbd49ab6d179bcfc4c6c093a51795a4f3bed380543a8242ac3517a1751/tornado-6.4.2-cp38-abi3-win32.whl", hash = "sha256:2876cef82e6c5978fde1e0d5b1f919d756968d5b4282418f3146b79b58556482", size = 438463 },
    { url = "https://files.pythonhosted.org/packages/61/cc/58b1adeb1bb46228442081e746fcdbc4540905c87e8add7c277540934edb/tornado-6.4.2-cp38-abi3-win_amd64.whl", hash = "sha256:908b71bf3ff37d81073356a5fadcc660eb10c1476ee6e2725588626ce7e5ca38", size = 438907 },
]

[[package]]
name = "traitlets"
version = "5.14.3"
source = { registry = "https://pypi.org/simple" }
sdist = { url = "https://files.pythonhosted.org/packages/eb/79/72064e6a701c2183016abbbfedaba506d81e30e232a68c9f0d6f6fcd1574/traitlets-5.14.3.tar.gz", hash = "sha256:9ed0579d3502c94b4b3732ac120375cda96f923114522847de4b3bb98b96b6b7", size = 161621 }
wheels = [
    { url = "https://files.pythonhosted.org/packages/00/c0/8f5d070730d7836adc9c9b6408dec68c6ced86b304a9b26a14df072a6e8c/traitlets-5.14.3-py3-none-any.whl", hash = "sha256:b74e89e397b1ed28cc831db7aea759ba6640cb3de13090ca145426688ff1ac4f", size = 85359 },
]

[[package]]
name = "types-python-dateutil"
version = "2.9.0.20241003"
source = { registry = "https://pypi.org/simple" }
sdist = { url = "https://files.pythonhosted.org/packages/31/f8/f6ee4c803a7beccffee21bb29a71573b39f7037c224843eff53e5308c16e/types-python-dateutil-2.9.0.20241003.tar.gz", hash = "sha256:58cb85449b2a56d6684e41aeefb4c4280631246a0da1a719bdbe6f3fb0317446", size = 9210 }
wheels = [
    { url = "https://files.pythonhosted.org/packages/35/d6/ba5f61958f358028f2e2ba1b8e225b8e263053bd57d3a79e2d2db64c807b/types_python_dateutil-2.9.0.20241003-py3-none-any.whl", hash = "sha256:250e1d8e80e7bbc3a6c99b907762711d1a1cdd00e978ad39cb5940f6f0a87f3d", size = 9693 },
]

[[package]]
name = "typing-extensions"
version = "4.12.2"
source = { registry = "https://pypi.org/simple" }
sdist = { url = "https://files.pythonhosted.org/packages/df/db/f35a00659bc03fec321ba8bce9420de607a1d37f8342eee1863174c69557/typing_extensions-4.12.2.tar.gz", hash = "sha256:1a7ead55c7e559dd4dee8856e3a88b41225abfe1ce8df57b7c13915fe121ffb8", size = 85321 }
wheels = [
    { url = "https://files.pythonhosted.org/packages/26/9f/ad63fc0248c5379346306f8668cda6e2e2e9c95e01216d2b8ffd9ff037d0/typing_extensions-4.12.2-py3-none-any.whl", hash = "sha256:04e5ca0351e0f3f85c6853954072df659d0d13fac324d0072316b67d7794700d", size = 37438 },
]

[[package]]
name = "tzdata"
version = "2024.2"
source = { registry = "https://pypi.org/simple" }
sdist = { url = "https://files.pythonhosted.org/packages/e1/34/943888654477a574a86a98e9896bae89c7aa15078ec29f490fef2f1e5384/tzdata-2024.2.tar.gz", hash = "sha256:7d85cc416e9382e69095b7bdf4afd9e3880418a2413feec7069d533d6b4e31cc", size = 193282 }
wheels = [
    { url = "https://files.pythonhosted.org/packages/a6/ab/7e5f53c3b9d14972843a647d8d7a853969a58aecc7559cb3267302c94774/tzdata-2024.2-py2.py3-none-any.whl", hash = "sha256:a48093786cdcde33cad18c2555e8532f34422074448fbc874186f0abd79565cd", size = 346586 },
]

[[package]]
name = "uri-template"
version = "1.3.0"
source = { registry = "https://pypi.org/simple" }
sdist = { url = "https://files.pythonhosted.org/packages/31/c7/0336f2bd0bcbada6ccef7aaa25e443c118a704f828a0620c6fa0207c1b64/uri-template-1.3.0.tar.gz", hash = "sha256:0e00f8eb65e18c7de20d595a14336e9f337ead580c70934141624b6d1ffdacc7", size = 21678 }
wheels = [
    { url = "https://files.pythonhosted.org/packages/e7/00/3fca040d7cf8a32776d3d81a00c8ee7457e00f80c649f1e4a863c8321ae9/uri_template-1.3.0-py3-none-any.whl", hash = "sha256:a44a133ea12d44a0c0f06d7d42a52d71282e77e2f937d8abd5655b8d56fc1363", size = 11140 },
]

[[package]]
name = "urllib3"
version = "2.2.3"
source = { registry = "https://pypi.org/simple" }
sdist = { url = "https://files.pythonhosted.org/packages/ed/63/22ba4ebfe7430b76388e7cd448d5478814d3032121827c12a2cc287e2260/urllib3-2.2.3.tar.gz", hash = "sha256:e7d814a81dad81e6caf2ec9fdedb284ecc9c73076b62654547cc64ccdcae26e9", size = 300677 }
wheels = [
    { url = "https://files.pythonhosted.org/packages/ce/d9/5f4c13cecde62396b0d3fe530a50ccea91e7dfc1ccf0e09c228841bb5ba8/urllib3-2.2.3-py3-none-any.whl", hash = "sha256:ca899ca043dcb1bafa3e262d73aa25c465bfb49e0bd9dd5d59f1d0acba2f8fac", size = 126338 },
]

[[package]]
name = "virtualenv"
version = "20.28.0"
source = { registry = "https://pypi.org/simple" }
dependencies = [
    { name = "distlib" },
    { name = "filelock" },
    { name = "platformdirs" },
]
sdist = { url = "https://files.pythonhosted.org/packages/bf/75/53316a5a8050069228a2f6d11f32046cfa94fbb6cc3f08703f59b873de2e/virtualenv-20.28.0.tar.gz", hash = "sha256:2c9c3262bb8e7b87ea801d715fae4495e6032450c71d2309be9550e7364049aa", size = 7650368 }
wheels = [
    { url = "https://files.pythonhosted.org/packages/10/f9/0919cf6f1432a8c4baa62511f8f8da8225432d22e83e3476f5be1a1edc6e/virtualenv-20.28.0-py3-none-any.whl", hash = "sha256:23eae1b4516ecd610481eda647f3a7c09aea295055337331bb4e6892ecce47b0", size = 4276702 },
]

[[package]]
name = "wcwidth"
version = "0.2.13"
source = { registry = "https://pypi.org/simple" }
sdist = { url = "https://files.pythonhosted.org/packages/6c/63/53559446a878410fc5a5974feb13d31d78d752eb18aeba59c7fef1af7598/wcwidth-0.2.13.tar.gz", hash = "sha256:72ea0c06399eb286d978fdedb6923a9eb47e1c486ce63e9b4e64fc18303972b5", size = 101301 }
wheels = [
    { url = "https://files.pythonhosted.org/packages/fd/84/fd2ba7aafacbad3c4201d395674fc6348826569da3c0937e75505ead3528/wcwidth-0.2.13-py2.py3-none-any.whl", hash = "sha256:3da69048e4540d84af32131829ff948f1e022c1c6bdb8d6102117aac784f6859", size = 34166 },
]

[[package]]
name = "webcolors"
version = "24.11.1"
source = { registry = "https://pypi.org/simple" }
sdist = { url = "https://files.pythonhosted.org/packages/7b/29/061ec845fb58521848f3739e466efd8250b4b7b98c1b6c5bf4d40b419b7e/webcolors-24.11.1.tar.gz", hash = "sha256:ecb3d768f32202af770477b8b65f318fa4f566c22948673a977b00d589dd80f6", size = 45064 }
wheels = [
    { url = "https://files.pythonhosted.org/packages/60/e8/c0e05e4684d13459f93d312077a9a2efbe04d59c393bc2b8802248c908d4/webcolors-24.11.1-py3-none-any.whl", hash = "sha256:515291393b4cdf0eb19c155749a096f779f7d909f7cceea072791cb9095b92e9", size = 14934 },
]

[[package]]
name = "webencodings"
version = "0.5.1"
source = { registry = "https://pypi.org/simple" }
sdist = { url = "https://files.pythonhosted.org/packages/0b/02/ae6ceac1baeda530866a85075641cec12989bd8d31af6d5ab4a3e8c92f47/webencodings-0.5.1.tar.gz", hash = "sha256:b36a1c245f2d304965eb4e0a82848379241dc04b865afcc4aab16748587e1923", size = 9721 }
wheels = [
    { url = "https://files.pythonhosted.org/packages/f4/24/2a3e3df732393fed8b3ebf2ec078f05546de641fe1b667ee316ec1dcf3b7/webencodings-0.5.1-py2.py3-none-any.whl", hash = "sha256:a0af1213f3c2226497a97e2b3aa01a7e4bee4f403f95be16fc9acd2947514a78", size = 11774 },
]

[[package]]
name = "websocket-client"
version = "1.8.0"
source = { registry = "https://pypi.org/simple" }
sdist = { url = "https://files.pythonhosted.org/packages/e6/30/fba0d96b4b5fbf5948ed3f4681f7da2f9f64512e1d303f94b4cc174c24a5/websocket_client-1.8.0.tar.gz", hash = "sha256:3239df9f44da632f96012472805d40a23281a991027ce11d2f45a6f24ac4c3da", size = 54648 }
wheels = [
    { url = "https://files.pythonhosted.org/packages/5a/84/44687a29792a70e111c5c477230a72c4b957d88d16141199bf9acb7537a3/websocket_client-1.8.0-py3-none-any.whl", hash = "sha256:17b44cc997f5c498e809b22cdf2d9c7a9e71c02c8cc2b6c56e7c2d1239bfa526", size = 58826 },
]<|MERGE_RESOLUTION|>--- conflicted
+++ resolved
@@ -497,11 +497,7 @@
 
 [[package]]
 name = "fence-llm"
-<<<<<<< HEAD
-version = "0.1.5"
-=======
 version = "0.1.6"
->>>>>>> 31c9cffc
 source = { editable = "." }
 dependencies = [
     { name = "boto3" },
